import argparse
import itertools
import math
import os
from datetime import datetime

import torch
from transformers.trainer import get_scheduler

from openrlhf.datasets import PromptDataset, SFTDataset
from openrlhf.models import Actor, get_llm_for_sequence_regression
from openrlhf.trainer import PPOTrainer
from openrlhf.utils import blending_datasets, get_strategy, get_tokenizer


def train(args):
    # configure strategy
    strategy = get_strategy(args)
    strategy.setup_distributed()

    # configure model
    # load huggingface model
    actor = Actor(
        args.pretrain,
        use_flash_attention_2=args.flash_attn,
        bf16=args.bf16,
        load_in_4bit=args.load_in_4bit,
        lora_rank=args.lora_rank,
        lora_alpha=args.lora_alpha,
        target_modules=args.target_modules,
        lora_dropout=args.lora_dropout,
        ds_config=strategy.get_ds_train_config(is_actor=True),
    )

    if args.actor_init_on_gpu:
        actor = actor.to(torch.cuda.current_device())

    if args.critic_pretrain:
        critic = get_llm_for_sequence_regression(
            args.critic_pretrain,
            "critic",
            normalize_reward=args.normalize_reward,
            use_flash_attention_2=args.flash_attn,
            bf16=args.bf16,
            load_in_4bit=args.load_in_4bit,
            lora_rank=args.lora_rank,
            lora_alpha=args.lora_alpha,
            target_modules=args.target_modules,
            lora_dropout=args.lora_dropout,
            ds_config=strategy.get_ds_train_config(is_actor=False),
            value_head_prefix=args.value_head_prefix,
            init_value_head=strategy.args.pretrain == strategy.args.critic_pretrain,
        )
    else:
        critic = None

    if not args.remote_rm_url and not args.env_file:
        reward_model = get_llm_for_sequence_regression(
            args.reward_pretrain,
            "reward",
            normalize_reward=args.normalize_reward,
            use_flash_attention_2=args.flash_attn,
            bf16=args.bf16,
            load_in_4bit=args.load_in_4bit,
            ds_config=strategy.get_ds_train_config(is_actor=False),
            value_head_prefix=args.value_head_prefix,
        )
    else:
        reward_model = None

    strategy.print("reward normalization status: {}".format(args.normalize_reward))
    if reward_model:
        strategy.print("mean: {}, std {}".format(reward_model.mean, reward_model.std))

    strategy.print(actor)
    strategy.print(critic)

    # configure tokenizer
    tokenizer = get_tokenizer(args.pretrain, actor.model, "left", strategy, use_fast=not args.disable_fast_tokenizer)

    # load weights for reference actor
    if args.init_kl_coef == 0:
        initial_model = None
    else:
        initial_model = Actor(
            args.pretrain,
            use_flash_attention_2=args.flash_attn,
            bf16=args.bf16,
            load_in_4bit=args.load_in_4bit,
            ds_config=strategy.get_ds_eval_config(offload=False),
        )

    if args.enable_ema:
        ema_model = Actor(
            args.pretrain,
            use_flash_attention_2=args.flash_attn,
            bf16=args.bf16,
            load_in_4bit=args.load_in_4bit,
            ds_config=strategy.get_ds_eval_config(offload=True),
        )
    else:
        ema_model = None

    # gradient_checkpointing
    if args.gradient_checkpointing:
        actor.gradient_checkpointing_enable(
            gradient_checkpointing_kwargs={"use_reentrant": args.gradient_checkpointing_use_reentrant}
        )
        if critic is not None:
            critic.gradient_checkpointing_enable(
                gradient_checkpointing_kwargs={"use_reentrant": args.gradient_checkpointing_use_reentrant}
            )

    # configure optimizer
    actor_optim = strategy.create_optimizer(
        actor, lr=args.actor_learning_rate, betas=args.adam_betas, weight_decay=args.l2
    )
    if args.critic_pretrain:
        critic_optim = strategy.create_optimizer(
            critic, lr=args.critic_learning_rate, betas=args.adam_betas, weight_decay=args.l2
        )
    else:
        critic_optim = None

    # prepare datasets
    data = blending_datasets(
        args.prompt_data,
        args.prompt_data_probs,
        strategy,
        args.seed,
        max_count=args.max_samples,
        return_eval=args.eval_steps > 0,  # Only get eval split if we're doing evaluation
        train_split=args.prompt_split,
    )

    if args.eval_steps > 0:
        # Split into train and eval
        train_data = data["train"].select(range(min(args.max_samples, len(data["train"]))))
        eval_data = data["validation"].select(range(min(1000, len(data["validation"]))))
        
        # Create datasets
        train_dataset = PromptDataset(train_data, tokenizer, strategy, input_template=args.input_template)
        eval_dataset = PromptDataset(eval_data, tokenizer, strategy, input_template=args.input_template)
        
        # Create dataloaders
        train_dataloader = strategy.setup_dataloader(
            train_dataset, args.rollout_batch_size // strategy.world_size, True, shuffle=True
        )
        eval_dataloader = strategy.setup_dataloader(
            eval_dataset, args.rollout_batch_size // strategy.world_size, True, shuffle=False
        )
    else:
        # Just use all data for training
        train_data = data.select(range(min(args.max_samples, len(data))))
        train_dataset = PromptDataset(train_data, tokenizer, strategy, input_template=args.input_template)
        train_dataloader = strategy.setup_dataloader(
            train_dataset, args.rollout_batch_size // strategy.world_size, True, shuffle=True
        )
        eval_dataloader = None

    # configure scheduler
    num_update_steps_per_episodes = (
        len(train_dataset) * args.n_samples_per_prompt // args.train_batch_size * args.max_epochs
    )
    max_steps = math.ceil(args.num_episodes * num_update_steps_per_episodes)

    actor_scheduler = get_scheduler(
        "cosine_with_min_lr",
        actor_optim,
        num_warmup_steps=math.ceil(max_steps * args.lr_warmup_ratio),
        num_training_steps=max_steps,
        scheduler_specific_kwargs={"min_lr": args.actor_learning_rate * 0.1},
    )

    if args.critic_pretrain:
        critic_scheduler = get_scheduler(
            "cosine_with_min_lr",
            critic_optim,
            num_warmup_steps=math.ceil(max_steps * args.lr_warmup_ratio),
            num_training_steps=max_steps,
            scheduler_specific_kwargs={"min_lr": args.critic_learning_rate * 0.1},
        )
    else:
        critic_scheduler = None

    # prepare models/optimizers...
    (
        (actor, actor_optim, actor_scheduler),
        (critic, critic_optim, critic_scheduler),
        reward_model,
        initial_model,
    ) = strategy.prepare(
        (actor, actor_optim, actor_scheduler),
        (critic, critic_optim, critic_scheduler),
        reward_model,
        initial_model,
        is_rlhf=True,
    )

    if ema_model:
        ema_model._offload = True
        ema_model = strategy.prepare(ema_model, is_rlhf=True)

    # load checkpoint
    consumed_samples = 0
    if args.load_checkpoint and os.path.exists(os.path.join(args.ckpt_path, "_actor")):
        _, states = strategy.load_ckpt(actor.model, os.path.join(args.ckpt_path, "_actor"))
        if args.critic_pretrain:
            strategy.load_ckpt(critic, os.path.join(args.ckpt_path, "_critic"))
        consumed_samples = states["consumed_samples"]
        strategy.print(f"Loaded the checkpoint: {args.ckpt_path}, consumed_samples: {consumed_samples}")

    os.makedirs(args.save_path, exist_ok=True)

    # configure Trainer
    trainer = PPOTrainer(
        strategy,
        actor,
        critic,
        reward_model,
        initial_model,
        ema_model,
        actor_optim,
        critic_optim,
        actor_scheduler,
        critic_scheduler,
        max_epochs=args.max_epochs,
        micro_train_batch_size=args.micro_train_batch_size,
        micro_rollout_batch_size=args.micro_rollout_batch_size,
        gradient_checkpointing=args.gradient_checkpointing,
        tokenizer=tokenizer,
        prompt_max_len=args.prompt_max_len,
        value_clip=args.value_clip,
        eps_clip=args.eps_clip,
        gamma=args.gamma,
        lambd=args.lambd,
        init_kl_coef=args.init_kl_coef,
        kl_target=args.kl_target,
        ema_beta=0.992,
        ptx_coef=args.ptx_coef,
        max_norm=args.max_norm,
        # fro GPT generation
        do_sample=True,
        max_new_tokens=args.generate_max_len,
        max_length=args.max_len,
        temperature=args.temperature,
        top_p=args.top_p,
        pad_token_id=tokenizer.pad_token_id,
        eos_token_id=tokenizer.eos_token_id,
        # remote reward model
        remote_rm_url=args.remote_rm_url,
        save_hf_ckpt=args.save_hf_ckpt,
        disable_ds_ckpt=args.disable_ds_ckpt,
    )

    # Set eval dataloader if we have one
    if eval_dataloader is not None:
        trainer.eval_dataloader = eval_dataloader

    trainer.fit(args, train_dataloader, consumed_samples, num_update_steps_per_episodes)

    # save model checkpoint after fitting on only rank0
    strategy.save_model(
        ema_model if args.enable_ema else actor,
        tokenizer,
        args.save_path,
    )

    if args.critic_pretrain and args.save_value_network:
        strategy.save_model(
            critic,
            tokenizer,
            args.save_path + "_critic",
        )


if __name__ == "__main__":
    parser = argparse.ArgumentParser()
    # Checkpoint
    parser.add_argument("--save_path", type=str, default="./ckpt")
    parser.add_argument("--save_steps", type=int, default=-1)
    parser.add_argument("--save_hf_ckpt", action="store_true", default=False)
    parser.add_argument("--disable_ds_ckpt", action="store_true", default=False)
    parser.add_argument("--logging_steps", type=int, default=1)
    parser.add_argument("--eval_steps", type=int, default=-1)
    parser.add_argument("--ckpt_path", type=str, default="./ckpt/checkpoints_ppo")
    parser.add_argument("--max_ckpt_num", type=int, default=3)
    parser.add_argument("--max_ckpt_mem", type=int, default=1e8)
    parser.add_argument("--load_checkpoint", action="store_true", default=False)

    # PPO
    parser.add_argument("--num_episodes", type=int, default=1)
    parser.add_argument("--rollout_batch_size", type=int, default=512)
    parser.add_argument("--micro_rollout_batch_size", type=int, default=8)
    parser.add_argument("--max_epochs", type=int, default=1)
    parser.add_argument("--prompt_max_len", type=int, default=1024, help="Max tokens for each prompt")
    parser.add_argument("--generate_max_len", type=int, default=1024, help="Max tokens to generate in PPO")
    parser.add_argument("--max_len", type=int, default=None, help="deprecated max_len")
    parser.add_argument("--max_samples", type=int, default=1000000)
    parser.add_argument("--max_norm", type=float, default=1.0, help="Gradient clipping")
    parser.add_argument("--l2", type=float, default=0.0, help="weight decay loss")
    parser.add_argument("--ptx_coef", type=float, default=0.05, help="PPO-ptx loss coef")
    parser.add_argument("--eps_clip", type=float, default=0.2, help="PPO clip range")
    parser.add_argument("--value_clip", type=float, default=0.2, help="PPO value clip range")
    parser.add_argument("--lambd", type=float, default=0.95, help="PPO GAE lambd")
    parser.add_argument("--gamma", type=float, default=1, help="PPO GAE gamma")
    parser.add_argument("--micro_train_batch_size", type=int, default=4, help="batch size per GPU")
    parser.add_argument("--train_batch_size", type=int, default=128, help="Global training batch size")
    parser.add_argument("--normalize_reward", action="store_true", default=False, help="Enable Reward Normazation")
    parser.add_argument("--top_p", type=float, default=1.0)
    parser.add_argument("--temperature", type=float, default=1.0)
    parser.add_argument("--freezing_actor_steps", type=int, default=-1, help="Used for critic initialization")
    parser.add_argument(
        "--n_samples_per_prompt", type=int, default=1, help="number of responses for each prompt in generation"
    )
    parser.add_argument("--save_value_network", action="store_true", default=False, help="Save critic model")
    parser.add_argument("--actor_learning_rate", type=float, default=1e-6)
    parser.add_argument("--critic_learning_rate", type=float, default=9e-6)
    parser.add_argument("--lr_warmup_ratio", type=float, default=0.03)
    parser.add_argument("--kl_target", type=float, default=None)
    parser.add_argument("--init_kl_coef", type=float, default=0.01, help="KL penalty in PPO")
    parser.add_argument(
        "--use_kl_estimator_k3",
        action="store_true",
        default=False,
        help=(
            "Use the k3 estimator in http://joschu.net/blog/kl-approx.html"
            "to ensure the KL divergence calculated is non-negative"
        ),
    )
    parser.add_argument("--adam_betas", type=float, nargs=2, default=(0.9, 0.95), help="Betas for Adam optimizer")
    parser.add_argument("--reward_clip_range", type=float, nargs=2, default=(-10, 10), help="Reward clip range")

    # DeepSpeed
    parser.add_argument("--seed", type=int, default=42)
    parser.add_argument("--local_rank", type=int, default=-1, help="local_rank for deepspeed")
    parser.add_argument("--zero_stage", type=int, default=2, help="DeepSpeed ZeRO stage")
    parser.add_argument("--gradient_checkpointing", action="store_true", default=False)
    parser.add_argument("--bf16", action="store_true", default=False, help="Enable bfloat16")
    parser.add_argument("--enable_ema", action="store_true", help="Enable EMA checkpoint for the model.")
    parser.add_argument("--zpg", type=int, default=1, help="ZeRO++ max partition size")
    parser.add_argument("--adam_offload", action="store_true", default=False, help="Offload Adam Optimizer")
    parser.add_argument("--actor_init_on_gpu", action="store_true", default=False)
    parser.add_argument("--flash_attn", action="store_true", default=False, help="Enable FlashAttention2")
    parser.add_argument("--aux_loss_coef", type=float, default=0, help="MoE balancing loss")
    parser.add_argument("--grad_accum_dtype", type=str, default=None, help="Adam grad accum data type")
    parser.add_argument("--overlap_comm", action="store_true", default=False)
    parser.add_argument("--gradient_checkpointing_use_reentrant", action="store_true", default=False)
    parser.add_argument("--disable_fast_tokenizer", action="store_true", default=False)

    # Reinforce
    parser.add_argument(
        "--advantage_estimator",
        type=str,
<<<<<<< HEAD
        choices=["gae", "reinforce", "rloo", "grpo"],
        default="gae",
        help="Choose advantage estimation method: gae, reinforce, rloo, grpo",
=======
        choices=["gae", "reinforce", "rloo", "reinforce_baseline", "group_norm"],
        default="gae",
        help="Choose advantage estimation method: gae, reinforce, rloo, reinforce_baseline, group_norm",
>>>>>>> 27342230
    )

    parser.add_argument("--use_kl_loss", action="store_true", default=False, help="whether to use KL loss from GRPO")

    # LoRA
    parser.add_argument("--load_in_4bit", action="store_true", default=False)
    parser.add_argument("--lora_rank", type=int, default=0)
    parser.add_argument("--lora_alpha", type=int, default=16)
    parser.add_argument("--target_modules", type=str, nargs="*", default="all-linear")
    parser.add_argument("--lora_dropout", type=float, default=0)

    # Models
    parser.add_argument("--pretrain", type=str, default=None, help="HF model name or path")
    parser.add_argument("--reward_pretrain", type=str, default=None, help="HF model name or path")
    parser.add_argument("--remote_rm_url", type=str, default=None, help="remote RM API")
    parser.add_argument("--critic_pretrain", type=str, default=None, help="HF model name or path")
    parser.add_argument("--value_head_prefix", type=str, default="score")

    # Custom dataset
    parser.add_argument("--prompt_data", type=str, default=None, help="HF dataset name or path")
    parser.add_argument(
        "--prompt_data_probs",
        type=str,
        default="1.0",
        help="sampling probs for datasets",
    )
    parser.add_argument("--prompt_split", type=str, default="train")
    parser.add_argument("--pretrain_data", type=str, default=None, help="HF dataset name or path")
    parser.add_argument(
        "--pretrain_data_probs",
        type=str,
        default="1.0",
        help="sampling probs for datasets",
    )
    parser.add_argument("--pretrain_split", type=str, default="train")
    parser.add_argument("--input_key", type=str, default="input", help="JSON dataset key")
    parser.add_argument("--label_key", type=str, default=None, help="JSON dataset key")
    parser.add_argument("--input_template", type=str, default=None)
    parser.add_argument(
        "--apply_chat_template", action="store_true", default=False, help="Use HF tokenizer chat template"
    )

    # wandb parameters
    parser.add_argument("--use_wandb", type=str, default=None)
    parser.add_argument("--wandb_org", type=str, default=None)
    parser.add_argument("--wandb_group", type=str, default=None)
    parser.add_argument("--wandb_project", type=str, default="openrlhf_train_ppo")
    parser.add_argument(
        "--wandb_run_name",
        type=str,
        default="ppo_%s" % datetime.now().strftime("%m%dT%H:%M"),
    )

    # TensorBoard parameters
    parser.add_argument("--use_tensorboard", type=str, default=None, help="TensorBoard logging path")

    # ModelScope parameters
    parser.add_argument("--use_ms", action="store_true", default=False)

    args = parser.parse_args()

    if args.advantage_estimator not in ["gae"]:
        args.critic_pretrain = None
    elif args.critic_pretrain is None:
        if not args.remote_rm_url and not args.env_file:
            args.critic_pretrain = args.reward_pretrain
        else:
            args.critic_pretrain = args.pretrain

<<<<<<< HEAD
    if args.advantage_estimator == "rloo":
        assert args.n_samples_per_prompt > 1, "RLOO requires n_samples_per_prompt > 1"
        
    if args.advantage_estimator == "grpo":
        assert args.n_samples_per_prompt > 1, "GRPO requires n_samples_per_prompt > 1"
=======
    if args.advantage_estimator in ["rloo", "reinforce_baseline", "group_norm"]:
        assert args.n_samples_per_prompt > 1, f"{args.advantage_estimator} requires n_samples_per_prompt > 1"
>>>>>>> 27342230

    if args.input_template and "{}" not in args.input_template:
        print("[Warning] {} not in args.input_template, set to None")
        args.input_template = None

    if args.input_template and "\\n" in args.input_template:
        print(
            "[Warning] input_template contains \\n chracters instead of newline. "
            "You likely want to pass $'\\n' in Bash or \"`n\" in PowerShell."
        )

    if args.use_ms:
        from modelscope.utils.hf_util import patch_hub

        # Patch hub to download models from modelscope to speed up.
        patch_hub()

    train(args)<|MERGE_RESOLUTION|>--- conflicted
+++ resolved
@@ -249,8 +249,6 @@
         eos_token_id=tokenizer.eos_token_id,
         # remote reward model
         remote_rm_url=args.remote_rm_url,
-        save_hf_ckpt=args.save_hf_ckpt,
-        disable_ds_ckpt=args.disable_ds_ckpt,
     )
 
     # Set eval dataloader if we have one
@@ -352,15 +350,9 @@
     parser.add_argument(
         "--advantage_estimator",
         type=str,
-<<<<<<< HEAD
         choices=["gae", "reinforce", "rloo", "grpo"],
         default="gae",
         help="Choose advantage estimation method: gae, reinforce, rloo, grpo",
-=======
-        choices=["gae", "reinforce", "rloo", "reinforce_baseline", "group_norm"],
-        default="gae",
-        help="Choose advantage estimation method: gae, reinforce, rloo, reinforce_baseline, group_norm",
->>>>>>> 27342230
     )
 
     parser.add_argument("--use_kl_loss", action="store_true", default=False, help="whether to use KL loss from GRPO")
@@ -430,16 +422,11 @@
         else:
             args.critic_pretrain = args.pretrain
 
-<<<<<<< HEAD
     if args.advantage_estimator == "rloo":
         assert args.n_samples_per_prompt > 1, "RLOO requires n_samples_per_prompt > 1"
         
     if args.advantage_estimator == "grpo":
         assert args.n_samples_per_prompt > 1, "GRPO requires n_samples_per_prompt > 1"
-=======
-    if args.advantage_estimator in ["rloo", "reinforce_baseline", "group_norm"]:
-        assert args.n_samples_per_prompt > 1, f"{args.advantage_estimator} requires n_samples_per_prompt > 1"
->>>>>>> 27342230
 
     if args.input_template and "{}" not in args.input_template:
         print("[Warning] {} not in args.input_template, set to None")
