import argparse
from datetime import datetime
from typing import List
import importlib
import ray
import torch
from ray.util.placement_group import placement_group
import os, sys

from openrlhf.trainer.ray import (
    ActorModelRayActor,
    CriticModelRayActor,
    PPORayActorGroup,
    ReferenceModelRayActor,
    RewardModelRayActor,
    create_vllm_engines,
)
from openrlhf.utils import get_strategy


# NOTE: reward function for multiple reward models, replace this with your own function!
def reward_fn(rewards: List[torch.Tensor]):
    return torch.stack(rewards).sum(dim=0)
    
def _validate_args(args):
    actor_world_size = args.actor_num_nodes * args.actor_num_gpus_per_node

    assert (
        args.rollout_batch_size % actor_world_size == 0
    ), f"rollout_bach_size must be divisible by actor_world_size, got {args.rollout_batch_size} and {actor_world_size}"

    assert args.zero_stage != 3 or args.vllm_num_engines > 0, f"ZeRO-3 is only supported when vLLM enabled"

    if args.vllm_num_engines > 0:
        assert (
            actor_world_size % args.vllm_num_engines == 0 or args.vllm_num_engines % actor_world_size == 0
        ), f"actor_world_size must be divisible by vllm_num_engines, got {actor_world_size} and {args.vllm_num_engines}"

    if args.critic_pretrain:
        critic_world_size = args.critic_num_nodes * args.critic_num_gpus_per_node
        assert (
            actor_world_size % critic_world_size == 0
        ), f"actor_world_size must be divisible by critic_world_size, got {actor_world_size} and {critic_world_size}"


def train(args):
    _validate_args(args)

    # configure strategy
    strategy = get_strategy(args)

    # if colocated, create placement group for actor and ref model explicitly.
    pg = None
    if args.colocate_actor_ref or args.colocate_all_models:
        assert (
            args.actor_num_nodes == args.ref_num_nodes and args.actor_num_gpus_per_node == args.ref_num_gpus_per_node
        ), f"num_nodes and num_gpus_per_node must be the same when colocate actor and ref model."

        bundles = [{"GPU": 1, "CPU": 1} for _ in range(args.actor_num_nodes * args.actor_num_gpus_per_node)]
        pg = placement_group(bundles, strategy="PACK")
        ray.get(pg.ready())

    # init vLLM engine for text generation
    vllm_engines = None
    if args.vllm_num_engines is not None and args.vllm_num_engines > 0:
        max_len = args.max_len if args.max_len else args.prompt_max_len + args.generate_max_len
        if args.colocate_all_models and args.vllm_gpu_memory_utilization >= 0.9:
            args.vllm_gpu_memory_utilization = 0.4
            print(
                f"Set args.vllm_gpu_memory_utilization to {args.vllm_gpu_memory_utilization} for colocate_all_models!"
            )

            assert (
                args.actor_num_nodes * args.actor_num_gpus_per_node
                == args.vllm_num_engines * args.vllm_tensor_parallel_size
            ), (
                f"actor_num_nodes * actor_num_gpus_per_node must be equal to "
                f"vllm_num_engines * vllm_tensor_parallel_size, got {args.actor_num_nodes * args.actor_num_gpus_per_node} "
                f"and {args.vllm_num_engines * args.vllm_tensor_parallel_size}"
            )

        vllm_engines = create_vllm_engines(
            args.vllm_num_engines,
            args.vllm_tensor_parallel_size,
            args.pretrain,
            args.seed,
            args.enable_prefix_caching,
            args.enforce_eager,
            max_len,
            args.actor_num_nodes * args.actor_num_gpus_per_node,
            pg if args.colocate_all_models else None,
            args.vllm_gpu_memory_utilization,
            args.vllm_enable_sleep,
        )

    actor_model = PPORayActorGroup(
        args.actor_num_nodes,
        args.actor_num_gpus_per_node,
        ActorModelRayActor,
        pg=pg,
        num_gpus_per_actor=0.2 if pg else 1,
    )

    if args.init_kl_coef == 0:
        ref_model = None
    else:
        ref_model = PPORayActorGroup(
            args.ref_num_nodes,
            args.ref_num_gpus_per_node,
            ReferenceModelRayActor,
            pg=pg,
            num_gpus_per_actor=0.2 if pg else 1,
        )

    if not args.colocate_all_models:
        pg = None

    # if colocated, create placement group for critic and reward model explicitly.
    if args.critic_pretrain and args.colocate_critic_reward:
        assert (
            args.critic_num_nodes == args.reward_num_nodes
            and args.critic_num_gpus_per_node == args.reward_num_gpus_per_node
        ), f"num_nodes and num_gpus_per_node must be the same when colocate critic and reward model."

        bundles = [{"GPU": 1, "CPU": 1} for _ in range(args.critic_num_nodes * args.critic_num_gpus_per_node)]
        pg = placement_group(bundles, strategy="PACK")
        ray.get(pg.ready())

    if args.critic_pretrain:
        critic_model = PPORayActorGroup(
            args.critic_num_nodes,
            args.critic_num_gpus_per_node,
            CriticModelRayActor,
            pg=pg,
            num_gpus_per_actor=0.2 if pg else 1,
        )
    else:
        critic_model = None

    # multiple reward models
    if not args.remote_rm_url and not args.env_file:
        reward_pretrains = args.reward_pretrain.split(",")
        reward_models = []
        for _ in reward_pretrains:
            reward_models.append(
                PPORayActorGroup(
                    args.reward_num_nodes,
                    args.reward_num_gpus_per_node,
                    RewardModelRayActor,
                    pg=pg,
                    num_gpus_per_actor=0.2 if pg else 1,
                )
            )
    else:
        reward_models = None

    # init reference/reward/actor model
    refs = []
    if ref_model is not None:
        refs.extend(ref_model.async_init_model_from_pretrained(strategy, args.pretrain))
    refs.extend(actor_model.async_init_model_from_pretrained(strategy, args.pretrain))
    if not args.remote_rm_url and not args.env_file:
        for reward_model, reward_pretrain in zip(reward_models, reward_pretrains):
            refs.extend(reward_model.async_init_model_from_pretrained(strategy, reward_pretrain))

<<<<<<< HEAD
    # init vLLM engine for text generation
    vllm_engines = None
    if args.vllm_num_engines is not None and args.vllm_num_engines > 0:
        max_len = args.max_len if args.max_len else args.prompt_max_len + args.generate_max_len
        vllm_engines = create_vllm_engines(
            args.vllm_num_engines,
            args.vllm_tensor_parallel_size,
            args.pretrain,
            args.seed,
            args.enable_prefix_caching,
            args.enforce_eager,
            max_len,
        )
=======
>>>>>>> 27342230
    ray.get(refs)

    if args.critic_pretrain:
        # critic scheduler initialization depends on max_step, so we have to init critic after actor
        # TODO: use first reward model as critic model
        max_steps = ray.get(actor_model._actor_handlers[0].max_steps.remote())
        refs.extend(critic_model.async_init_model_from_pretrained(strategy, args.critic_pretrain, max_steps))
        ray.get(refs)

    # train actor and critic mdoel
    refs = actor_model.async_fit_actor_model(
        critic_model, ref_model, reward_models, args.remote_rm_url, reward_fn=reward_fn, vllm_engines=vllm_engines, using_env=args.env_file is not None
    )
    ray.get(refs)

    # save model
    ray.get(actor_model.async_save_model())

    if args.critic_pretrain and args.save_value_network:
        ray.get(critic_model.async_save_model())


if __name__ == "__main__":
    parser = argparse.ArgumentParser()
    # Ray and vLLM
    parser.add_argument("--ref_num_nodes", type=int, default=1, help="number of nodes for reference")
    parser.add_argument("--ref_num_gpus_per_node", type=int, default=8, help="number of gpus per node for reference")
    parser.add_argument("--reward_num_nodes", type=int, default=1, help="number of nodes for reward model")
    parser.add_argument(
        "--reward_num_gpus_per_node", type=int, default=8, help="number of gpus per node for reward model"
    )
    parser.add_argument(
        "--colocate_actor_ref",
        action="store_true",
        default=False,
        help="whether to colocate reference and actor model, if true, they will share same gpus.",
    )

    parser.add_argument("--actor_num_nodes", type=int, default=1, help="number of nodes for actor")
    parser.add_argument("--actor_num_gpus_per_node", type=int, default=8, help="number of gpus per node for actor")
    parser.add_argument("--critic_num_nodes", type=int, default=1, help="number of nodes for critic")
    parser.add_argument("--critic_num_gpus_per_node", type=int, default=8, help="number of gpus per node for critic")
    parser.add_argument(
        "--colocate_critic_reward",
        action="store_true",
        default=False,
        help="whether to colocate critic and reward model, if true, they will share same gpus.",
    )
    parser.add_argument(
        "--colocate_all_models",
        action="store_true",
        default=False,
        help="whether to colocate all models (including vLLM engines), if true, they will share same gpus.",
    )

    # optional vLLM for text generation
    parser.add_argument(
        "--vllm_num_engines", type=int, default=None, help="number of vLLM Engines, set to 0 to disable vLLM"
    )
    parser.add_argument(
        "--vllm_tensor_parallel_size",
        type=int,
        default=1,
        help="tensor parallel size of vLLM Engine for multi-GPU inference",
    )
    parser.add_argument("--vllm_sync_backend", type=str, default="nccl", help="DeepSpeed -> vLLM weight sync backend")
    parser.add_argument("--vllm_sync_with_ray", action="store_true", default=False)
    parser.add_argument("--enable_prefix_caching", action="store_true", default=False)
    parser.add_argument("--enforce_eager", action="store_true", default=False, help="Disable CUDA graph in vLLM")
    parser.add_argument(
        "--vllm_enable_sleep",
        action="store_true",
        default=False,
        help="Enable sleep mode for vLLM when using --colocate_all_models",
    )
    parser.add_argument(
        "--vllm_gpu_memory_utilization",
        type=float,
        default=0.9,
        help="vLLM gpu_memory_utilization",
    )

    # Checkpoints
    parser.add_argument("--eval_steps", type=int, default=-1)
    parser.add_argument("--save_steps", type=int, default=-1)
    parser.add_argument("--logging_steps", type=int, default=1)
    parser.add_argument("--ckpt_path", type=str, default="./ckpt/checkpoints_ppo_ray")
    parser.add_argument("--save_hf_ckpt", action="store_true", default=False)
    parser.add_argument("--disable_ds_ckpt", action="store_true", default=False)
    parser.add_argument("--max_ckpt_num", type=int, default=3)
    parser.add_argument("--max_ckpt_mem", type=int, default=1e8)
    parser.add_argument("--load_checkpoint", action="store_true", default=False)

    # DeepSpeed
    parser.add_argument("--local_rank", type=int, default=-1, help="local_rank for deepspeed")
    parser.add_argument("--zero_stage", type=int, default=2, help="DeepSpeed ZeRO stage")
    parser.add_argument("--gradient_checkpointing", action="store_true", default=False)
    parser.add_argument("--bf16", action="store_true", default=False, help="Enable bfloat16")
    ## Make EMA as an optional feature
    parser.add_argument("--enable_ema", action="store_true", help="Enable EMA checkpoint for the model.")
    parser.add_argument("--zpg", type=int, default=1, help="ZeRO++ max partition size")
    parser.add_argument("--adam_offload", action="store_true", default=False, help="Offload Adam Optimizer")
    parser.add_argument("--actor_init_on_gpu", action="store_true", default=False)
    parser.add_argument("--flash_attn", action="store_true", default=False, help="Enable FlashAttention2")
    parser.add_argument("--grad_accum_dtype", type=str, default=None, help="Adam grad accum data type")
    parser.add_argument("--overlap_comm", action="store_true", default=False)
    parser.add_argument("--gradient_checkpointing_use_reentrant", action="store_true", default=False)
    parser.add_argument("--disable_fast_tokenizer", action="store_true", default=False)

    # packing samples using Flash Attention2
    parser.add_argument("--packing_samples", action="store_true", default=False)

    # LoRA
    parser.add_argument("--load_in_4bit", action="store_true", default=False)
    parser.add_argument("--lora_rank", type=int, default=0)
    parser.add_argument("--lora_alpha", type=int, default=16)
    parser.add_argument("--target_modules", type=str, nargs="*", default="all-linear")
    parser.add_argument("--lora_dropout", type=float, default=0)

    # PPO
    parser.add_argument("--save_path", type=str, default="./ckpt")
    parser.add_argument("--num_episodes", type=int, default=1)
    parser.add_argument("--rollout_batch_size", type=int, default=1024)
    parser.add_argument("--micro_rollout_batch_size", type=int, default=8)
    parser.add_argument("--max_epochs", type=int, default=1)
    parser.add_argument("--prompt_max_len", type=int, default=1024, help="Max tokens for each prompt")
    parser.add_argument("--generate_max_len", type=int, default=1024, help="Max tokens to generate in PPO")
    parser.add_argument("--max_len", type=int, default=None, help="deprecated max_len")
    parser.add_argument("--max_samples", type=int, default=1e8, help="Max number of samples")
    parser.add_argument("--max_norm", type=float, default=1.0, help="Gradient clipping")
    parser.add_argument("--l2", type=float, default=0.0, help="weight decay loss")
    parser.add_argument("--ptx_coef", type=float, default=0.05, help="PPO-ptx loss coef")
    parser.add_argument("--eps_clip", type=float, default=0.2, help="PPO clip range")
    parser.add_argument("--value_clip", type=float, default=0.2, help="PPO value clip range")
    parser.add_argument("--lambd", type=float, default=0.95, help="PPO GAE lambd")
    parser.add_argument("--gamma", type=float, default=1, help="PPO GAE gamma")
    parser.add_argument("--micro_train_batch_size", type=int, default=4, help="batch size per GPU")
    parser.add_argument("--train_batch_size", type=int, default=128, help="Global training batch size")
    parser.add_argument("--normalize_reward", action="store_true", default=False, help="Enable Reward Normazation")
    parser.add_argument("--top_p", type=float, default=1.0)
    parser.add_argument("--temperature", type=float, default=1.0)
    parser.add_argument("--seed", type=int, default=42)
    parser.add_argument("--freezing_actor_steps", type=int, default=-1, help="Used for critic initialization")
    parser.add_argument(
        "--n_samples_per_prompt", type=int, default=1, help="number of responses for each prompt in generation"
    )
    parser.add_argument("--save_value_network", action="store_true", default=False, help="Save critic model")
    parser.add_argument("--actor_learning_rate", type=float, default=1e-6)
    parser.add_argument("--critic_learning_rate", type=float, default=9e-6)
    parser.add_argument("--lr_warmup_ratio", type=float, default=0.03)
    parser.add_argument("--kl_target", type=float, default=None)
    parser.add_argument("--init_kl_coef", type=float, default=0.01, help="KL penalty in PPO")
    parser.add_argument(
        "--use_kl_estimator_k3",
        action="store_true",
        default=False,
        help=(
            "Use the k3 estimator in http://joschu.net/blog/kl-approx.html"
            "to ensure the KL divergence calculated is non-negative"
        ),
    )
    parser.add_argument("--aux_loss_coef", type=float, default=0, help="MoE balancing loss")
    parser.add_argument("--adam_betas", type=float, nargs=2, default=(0.9, 0.95), help="Betas for Adam optimizer")
    parser.add_argument("--reward_clip_range", type=float, nargs=2, default=(-10, 10), help="Reward clip range")

    # Reinforce
    parser.add_argument(
        "--advantage_estimator",
        type=str,
<<<<<<< HEAD
        choices=["gae", "reinforce", "rloo", "grpo"],
        default="gae",
        help="Choose advantage estimation method: gae, reinforce, rloo, grpo",
=======
        choices=["gae", "reinforce", "rloo", "reinforce_baseline", "group_norm"],
        default="gae",
        help="Choose advantage estimation method: gae, reinforce, rloo, reinforce_baseline, group_norm",
>>>>>>> 27342230
    )
    parser.add_argument("--use_kl_loss", action="store_true", default=False, help="whether to use KL loss from GRPO")

    #  Models
    parser.add_argument("--pretrain", type=str, default=None, help="HF model name or path")
    parser.add_argument("--reward_pretrain", type=str, default=None, help="HF model name or path")
    parser.add_argument("--remote_rm_url", type=str, default=None, help="remote RM API (HTTP)")
    parser.add_argument("--critic_pretrain", type=str, default=None, help="HF model name or path")
    parser.add_argument("--value_head_prefix", type=str, default="score")
    parser.add_argument("--ref_reward_offload", action="store_true", default=False)

    # Custom dataset
    parser.add_argument("--prompt_data", type=str, default=None, help="HF dataset name or path")
    parser.add_argument(
        "--prompt_data_probs",
        type=str,
        default="1.0",
        help="sampling probs for datasets",
    )
    parser.add_argument("--prompt_split", type=str, default="train")
    parser.add_argument("--pretrain_data", type=str, default=None, help="HF dataset name or path")
    parser.add_argument(
        "--pretrain_data_probs",
        type=str,
        default="1.0",
        help="sampling probs for datasets",
    )
    parser.add_argument("--pretrain_split", type=str, default="train")

    parser.add_argument("--input_key", type=str, default="input", help="JSON dataset key")
    parser.add_argument("--label_key", type=str, default=None, help="JSON dataset key")
    parser.add_argument("--input_template", type=str, default=None)
    parser.add_argument(
        "--apply_chat_template", action="store_true", default=False, help="Use HF tokenizer chat template"
    )

    # wandb parameters
    parser.add_argument("--use_wandb", type=str, default=None)
    parser.add_argument("--wandb_org", type=str, default=None)
    parser.add_argument("--wandb_group", type=str, default=None)
    parser.add_argument("--wandb_project", type=str, default="openrlhf_train_ppo")
    parser.add_argument(
        "--wandb_run_name",
        type=str,
        default="ppo_%s" % datetime.now().strftime("%m%dT%H:%M"),
    )
    
    # RL environment paramaters
    # Multiturn RL only
    parser.add_argument("--env_file", type=str, default=None, help="Path to the environment file")
    parser.add_argument("--env_class", type=str, default=None, help="Name of the environment class")

    # TensorBoard parameters
    parser.add_argument("--use_tensorboard", type=str, default=None, help="TensorBoard logging path")

    # performance tuning
    parser.add_argument("--perf", action="store_true", default=False)

    # ModelScope parameters
    parser.add_argument("--use_ms", action="store_true", default=False)

    args = parser.parse_args()

    if args.advantage_estimator not in ["gae"]:
        args.critic_pretrain = None
    elif args.critic_pretrain is None:
        if not args.remote_rm_url and not args.env_file:
            args.critic_pretrain = args.reward_pretrain.split(",")[0]
        else:
            args.critic_pretrain = args.pretrain

    if args.advantage_estimator in ["rloo", "reinforce_baseline", "group_norm"]:
        assert args.n_samples_per_prompt > 1, f"{args.advantage_estimator} requires n_samples_per_prompt > 1"

    if args.advantage_estimator == "grpo":
        assert args.n_samples_per_prompt > 1, "GRPO requires n_samples_per_prompt > 1"

    if args.remote_rm_url:
        args.remote_rm_url = args.remote_rm_url.split(",")

    if args.input_template and "{}" not in args.input_template:
        print("[Warning] {} not in args.input_template, set to None")
        args.input_template = None

    if args.input_template and "\\n" in args.input_template:
        print(
            "[Warning] input_template contains \\n chracters instead of newline. "
            "You likely want to pass $'\\n' in Bash or \"`n\" in PowerShell."
        )

    if args.packing_samples:
        if not args.flash_attn:
            print("[Warning] Please --flash_attn to accelerate when --packing_samples is enabled.")
            args.flash_attn = True
        assert args.vllm_num_engines > 0, "Only support `--packing_samples` with vLLM."
        assert not args.pretrain_data, "`--pretrain_data` is not supported with `--packing_samples` yet."
        
    if args.env_file and args.env_class:
        sys.path.insert(0, os.getcwd())
        env = importlib.import_module(args.env_file)
        env = getattr(env, args.env_class)
        args.env_maker = lambda *args, **kwargs: env(*args, **kwargs)
        
    num_rollouts_per_episodes = (
        args.train_batch_size
        // args.max_epochs
        // args.rollout_batch_size
        // args.n_samples_per_prompt
    )

    # get eval and save steps
    if args.eval_steps == -1:
        args.eval_steps = num_rollouts_per_episodes  # Evaluate once per epoch
        if args.eval_steps == 0:
            args.eval_steps = 1

    if args.vllm_enable_sleep and not args.colocate_all_models:
        print("Set args.vllm_enable_sleep to False when args.colocate_all_models is disabled.")
        args.vllm_enable_sleep = False

    if args.use_ms:
        from modelscope.utils.hf_util import patch_hub

        # Patch hub to download models from modelscope to speed up.
        patch_hub()

    train(args)<|MERGE_RESOLUTION|>--- conflicted
+++ resolved
@@ -163,22 +163,6 @@
         for reward_model, reward_pretrain in zip(reward_models, reward_pretrains):
             refs.extend(reward_model.async_init_model_from_pretrained(strategy, reward_pretrain))
 
-<<<<<<< HEAD
-    # init vLLM engine for text generation
-    vllm_engines = None
-    if args.vllm_num_engines is not None and args.vllm_num_engines > 0:
-        max_len = args.max_len if args.max_len else args.prompt_max_len + args.generate_max_len
-        vllm_engines = create_vllm_engines(
-            args.vllm_num_engines,
-            args.vllm_tensor_parallel_size,
-            args.pretrain,
-            args.seed,
-            args.enable_prefix_caching,
-            args.enforce_eager,
-            max_len,
-        )
-=======
->>>>>>> 27342230
     ray.get(refs)
 
     if args.critic_pretrain:
@@ -348,15 +332,9 @@
     parser.add_argument(
         "--advantage_estimator",
         type=str,
-<<<<<<< HEAD
         choices=["gae", "reinforce", "rloo", "grpo"],
         default="gae",
         help="Choose advantage estimation method: gae, reinforce, rloo, grpo",
-=======
-        choices=["gae", "reinforce", "rloo", "reinforce_baseline", "group_norm"],
-        default="gae",
-        help="Choose advantage estimation method: gae, reinforce, rloo, reinforce_baseline, group_norm",
->>>>>>> 27342230
     )
     parser.add_argument("--use_kl_loss", action="store_true", default=False, help="whether to use KL loss from GRPO")
 
@@ -483,4 +461,14 @@
         # Patch hub to download models from modelscope to speed up.
         patch_hub()
 
+    if args.vllm_enable_sleep and not args.colocate_all_models:
+        print("Set args.vllm_enable_sleep to False when args.colocate_all_models is disabled.")
+        args.vllm_enable_sleep = False
+
+    if args.use_ms:
+        from modelscope.utils.hf_util import patch_hub
+
+        # Patch hub to download models from modelscope to speed up.
+        patch_hub()
+
     train(args)