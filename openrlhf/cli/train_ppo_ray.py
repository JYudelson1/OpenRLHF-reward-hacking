--- conflicted
+++ resolved
@@ -467,16 +467,11 @@
     parser.add_argument("--use_ms", action="store_true", default=False)
 
     # Cpus for multiple environments running
-<<<<<<< HEAD
-    parser.add_argument("--max_cpus", type=int, default=-1, help="Maximum number of CPUs to use for multiple environments running")
+    parser.add_argument(
+        "--max_cpus", type=int, default=-1, help="Maximum number of CPUs to use for multiple environments running"
+    )
     parser.add_argument("--eval_ratio", type=float, default=0.03, help="Fraction of samples to use for evaluation")
     
-=======
-    parser.add_argument(
-        "--max_cpus", type=int, default=-1, help="Maximum number of CPUs to use for multiple environments running"
-    )
-
->>>>>>> 038b51fc
     args = parser.parse_args()
 
     if args.advantage_estimator not in ["gae"]:
