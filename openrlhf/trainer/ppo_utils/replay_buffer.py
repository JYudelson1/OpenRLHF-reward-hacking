--- conflicted
+++ resolved
@@ -216,7 +216,6 @@
 
         items_vector = torch.cat(items).float().flatten()
 
-<<<<<<< HEAD
         if action_masks[0] is None and not vars(strategy.args).get("env_maker", False):
             # packing samples has no action mask
             action_masks_vector = 1
@@ -231,10 +230,6 @@
             action_masks_vector = torch.cat(action_masks).flatten()
             num_actions = action_masks_vector.sum()
             
-=======
-        action_masks_vector = torch.cat(action_masks).flatten()
-        num_actions = action_masks_vector.sum()
->>>>>>> 64ad6d05
 
         # for DP
         # mean
