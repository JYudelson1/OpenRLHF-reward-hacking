--- conflicted
+++ resolved
@@ -1118,11 +1118,7 @@
                         sampling_params=sampling_params, 
                         env_makers=self.strategy.args.env_makers, 
                         is_eval=is_eval,
-<<<<<<< HEAD
                         vllm_engine_index=llm_indices[i],
-=======
-                        vllm_engine_index=rank,
->>>>>>> b0c1ada1
                         step=self.step,
                     )
                     for llm in llms
