import time
from abc import ABC
from copy import deepcopy
from dataclasses import dataclass
from datetime import timedelta
from typing import List, Optional, Tuple, Union

import ray
import torch
import torch.distributed as dist
import torch.nn as nn

from openrlhf.models.actor import Actor
from openrlhf.models.utils import compute_approx_kl, compute_reward, masked_mean
from openrlhf.utils.distributed_util import torch_dist_barrier_and_cuda_sync
from openrlhf.utils.logging_utils import init_logger
from openrlhf.utils.remote_rm_utils import remote_rm_fn_ray
from openrlhf.utils import AgentConversation

logger = init_logger(__name__)


def to(tensor: Union[torch.Tensor, list[torch.Tensor]], device):
    if isinstance(tensor, list):
        return [to(t, device) for t in tensor]
    return tensor.to(device) if isinstance(tensor, torch.Tensor) else tensor


def pin_memory(tensor: Union[torch.Tensor, list[torch.Tensor]]):
    if isinstance(tensor, list):
        return [pin_memory(t) for t in tensor]
    return tensor.pin_memory() if isinstance(tensor, torch.Tensor) else tensor


@dataclass
class Experience:
    """Experience is a batch of data.
    These data should have the the sequence length and number of actions.
    Left padding for sequences is applied.

    Shapes of each tensor:
    sequences: (B, S)
    action_log_probs: (B, A)
    base_action_log_probs: (B, A)
    values: (B, A)
    returns: (B, A)
    advantages: (B, A)
    attention_mask: (B, S)
    action_mask: (B, A)
    kl: (B, A)
    "A" is the number of actions.
    """

    sequences: torch.Tensor
    action_log_probs: torch.Tensor
    base_action_log_probs: torch.Tensor
    values: torch.Tensor
    returns: Optional[torch.Tensor]
    advantages: Optional[torch.Tensor]
    attention_mask: Optional[torch.LongTensor]
    action_mask: Optional[torch.BoolTensor]
    info: Optional[dict]
    kl: Optional[torch.Tensor] = None

    @torch.no_grad()
    def to_device(self, device: torch.device):
        self.sequences = to(self.sequences, device)
        self.action_log_probs = to(self.action_log_probs, device)
        self.base_action_log_probs = to(self.base_action_log_probs, device)
        self.returns = to(self.returns, device)
        self.advantages = to(self.advantages, device)
        self.values = to(self.values, device)
        self.attention_mask = to(self.attention_mask, device)
        self.action_mask = to(self.action_mask, device)
        self.kl = to(self.kl, device)
        self.info = {key: to(value, device) for key, value in self.info.items()}
        return self

    def pin_memory(self):
        self.sequences = pin_memory(self.sequences)
        self.action_log_probs = pin_memory(self.action_log_probs)
        self.base_action_log_probs = pin_memory(self.base_action_log_probs)
        self.returns = pin_memory(self.returns)
        self.advantages = pin_memory(self.advantages)
        self.values = pin_memory(self.values)
        self.attention_mask = pin_memory(self.attention_mask)
        self.action_mask = pin_memory(self.action_mask)
        self.kl = pin_memory(self.kl)
        self.info = {key: pin_memory(value) for key, value in self.info.items()}
        return self


@dataclass
class Samples:
    """Samples is a batch of data.
    There can be 2 formats to store the samples, batched or packed.
    The batched format means padding is applied to the sequences, while the packed format
    will concatenate the prompt and response without padding.

    Shapes of each tensor, when 2 shapes are shown, the first one is for batched format
        and the second one is for packed format:
    sequences: (B, S) or (1, total_length), the tokens of both prompt and response.
    attention_mask: (B, S) or (1, total_length), the attention mask for sequences.
    action_mask: (B, A) or None, the action (response) mask to show which part of the
        sequence is the response. When the samples are packed, this is None.
        When the samples are not packed, we will use action_mask, so this is an int to
        show the size of action_mask. Otherwise, this is a tensor to show the number of
        actions for each sample.
    packed_seq_lens: None or (B,), the length of each sample in the packed samples.
    response_length: (B,), the number of tokens in the response.
    total_length: (B,), the total number of tokens in the sequences.
    prompts: the prompts used to generate responses
    """

    sequences: torch.Tensor
    attention_mask: Optional[torch.LongTensor]
    action_mask: Optional[torch.BoolTensor]
    response_length: torch.Tensor
    total_length: torch.Tensor
    reward: Optional[List[float]]
<<<<<<< HEAD
    solutions: Optional[List[str]]    
    packed_seq_lens: Optional[torch.Tensor]

    def __init__(
        self,
        sequences=None,
        attention_mask=None,
        action_mask=None,
        response_length=None,
        total_length=None,
        prompts=None,
        packed_seq_lens=None,
        rewards=None,
        solutions=None,
    ):
        self.sequences = sequences
        self.attention_mask = attention_mask
        self.action_mask = action_mask
        self.response_length = response_length
        self.total_length = total_length
        self.prompts = prompts or []
        self.packed_seq_lens = packed_seq_lens
        self.rewards = rewards
        self.solutions = solutions

    def split(self, split_size: int):
        sequences_list = self.sequences.split(split_size, dim=0)
        attention_mask_list = self.attention_mask.split(split_size, dim=0)
        action_mask_list = self.action_mask.split(split_size, dim=0)
        sample_list = []
        for i, (seq, mask, action_mask) in enumerate(zip(sequences_list, attention_mask_list, action_mask_list)):
            sample = Samples()
            sample.sequences = seq
            sample.attention_mask = mask
            sample.action_mask = action_mask
            sample.response_length = sample.action_mask.float().sum(dim=-1)
            sample.total_length = sample.attention_mask.float().sum(dim=-1)
            sample.prompts = self.prompts[i * split_size : (i + 1) * split_size]
            sample.labels = self.labels[i * split_size : (i + 1) * split_size]
            
            if self.rewards is not None:
                sample.rewards = self.rewards[i * split_size : (i + 1) * split_size]
            
            if self.solutions is not None:
                sample.solutions = self.solutions[i * split_size : (i + 1) * split_size]
            
            sample_list.append(sample)
        return sample_list
=======
    solutions: Optional[List[str]]
    pad_len: Optional[int]
>>>>>>> 038b51fc


class BaseExperienceMaker(ABC):
    """
    Base experience maker that only handles initialization.
    """

    def __init__(
        self,
        actor: Actor,
        critic: nn.Module,
        reward_model: nn.Module,
        initial_model: Actor,
        tokenizer,
        prompt_max_len: int,
        kl_controller,
        strategy=None,
        remote_rm_url: Union[list[str], str] = None,
        reward_fn=None,
    ) -> None:
        super().__init__()
        self.actor = actor
        self.critic = critic
        self.reward_model = reward_model
        self.remote_rm_url = remote_rm_url
        self.initial_model = initial_model
        self.tokenizer = tokenizer
        self.prompt_max_len = prompt_max_len
        self.kl_ctl = kl_controller
        self.strategy = strategy
        self.reward_fn = reward_fn
        self.perf_stats = {}
        self.advantage_estimator = strategy.args.advantage_estimator

        # init ring rank0 group
        self.ring_rank0_group = None
        if self.strategy.ring_attn_group is not None:
            world_size = dist.get_world_size()
            ring_rank0 = [i * self.strategy.ring_attn_size for i in range(world_size // self.strategy.ring_attn_size)]
            self.ring_rank0_group = dist.new_group(ranks=ring_rank0)

        # custom reward func for reinforced finetuning
        self.custom_reward_func = None
        remote_rm_url = [remote_rm_url] if isinstance(remote_rm_url, str) else remote_rm_url
        if remote_rm_url and remote_rm_url[0].endswith(".py"):
            print(f"Loading custom `reward_func(queries, prompts)` from {remote_rm_url[0]}")
            import importlib.util

            spec = importlib.util.spec_from_file_location("reward_func", remote_rm_url[0])
            reward_module = importlib.util.module_from_spec(spec)
            spec.loader.exec_module(reward_module)
            self.custom_reward_func = reward_module.reward_func

    # tokenizer
    def tokenize_fn(self, texts, max_length, padding=True, device=None):
        if not padding:
            # when padding is False, return tokenized texts as list
            return self.tokenizer(
                texts,
                add_special_tokens=False,
                max_length=max_length,
                truncation=True,
            )
        batch = self.tokenizer(
            texts,
            return_tensors="pt",
            add_special_tokens=False,
            max_length=max_length,
            padding=True,
            truncation=True,
        )
        return {k: v.to(device) for k, v in batch.items()}


class RemoteExperienceMaker(BaseExperienceMaker):
    def __init__(self, *args, vllm_engines: List = None, packing_samples=False, **kwargs):
        super().__init__(*args, **kwargs)
        self.vllm_engines = vllm_engines
        self.packing_samples = packing_samples

        if self.custom_reward_func:
            self.custom_reward_func = ray.remote(self.custom_reward_func)

    @torch.no_grad()
    def make_experience_list(self, all_prompts: Union[str, List[str]], **generate_kwargs) -> List[Experience]:
        """
        Make a list of experience with the micro_rollout_batch_size.

        This method will first calculate the response sequences and rewards for the given prompts.
        Then, if we need certain processing for the rewards or do certain filtering, we can process the rollout as a whole.
        After that, we will calculate the advantages and returns for each experience.
        """
        args = self.strategy.args

        # vLLM wakeup when vllm_enable_sleep
        if self.strategy.args.vllm_enable_sleep:
            from openrlhf.trainer.ray.vllm_engine import batch_vllm_engine_call

            batch_vllm_engine_call(self.vllm_engines, "wake_up")
            torch_dist_barrier_and_cuda_sync()

        # generate responses
        if self.strategy.ring_attn_group is not None:
            # Only rank 0 in the ring attention group executes the generation function, and then broadcasts it to all other ranks.
            if self.strategy.ring_attn_rank == 0:
                rollout_samples = self.generate_samples(all_prompts, **generate_kwargs)
                dist.broadcast_object_list([rollout_samples], src=dist.get_rank(), group=self.strategy.ring_attn_group)
            else:
                rollout_samples = [None]
                dist.broadcast_object_list(
                    rollout_samples, src=self.strategy.ring_attn_ranks[0], group=self.strategy.ring_attn_group
                )
                rollout_samples = rollout_samples[0]
        else:
            rollout_samples = self.generate_samples(all_prompts, **generate_kwargs)

        # vLLM offload when vllm_enable_sleep
        if self.strategy.args.vllm_enable_sleep:
            batch_vllm_engine_call(self.vllm_engines, "sleep")

        torch.cuda.empty_cache()
        torch_dist_barrier_and_cuda_sync()

        # Make experiences (models forward: logprobs, values, rewards, and kl divergence)
<<<<<<< HEAD
        experiences = self.make_experience(rollout_samples)
=======
        experiences = self.make_experience(samples_list)
>>>>>>> 038b51fc

        # Process experiences (reward shaping, etc.)
        experiences = self.compute_advantages_and_returns(experiences, **generate_kwargs)

        # send experience to critic
        if self.critic is not None:
            for experience in experiences:
                experience_cpu = deepcopy(experience)
                experience_cpu.to_device("cpu")
                self._ref = self.critic.append.remote(experience_cpu)
        return experiences

    @torch.no_grad()
    def make_experience(self, rollout_samples: List[Samples]) -> List[Experience]:
        """
        Turn samples into experience by calculating logprobs, values, rewards, and kl divergence.
        """
<<<<<<< HEAD
        start_time = time.time()
        if dist.get_rank() == 0:
            logger.info(
                f"🚀 Starting experience making with {len(rollout_samples) * len(rollout_samples.sequences) * dist.get_world_size() // self.strategy.ring_attn_size} batches"
            )
=======
>>>>>>> 038b51fc

        args = self.strategy.args
        self.actor.eval()
        device = torch.cuda.current_device()
        experiences = []

        # TODO(gzpan): Support dynamic batch later
        samples_list = rollout_samples.split(args.micro_rollout_batch_size)

        # Extract all information from samples in one pass
        # Convert samples into lists of tensors and metadata for batch processing
        sequences_list = [s.sequences for s in samples_list]
        attention_mask_list = [s.attention_mask for s in samples_list]
        action_mask_list = [s.action_mask for s in samples_list]
        solutions_list = [s.solutions for s in samples_list]
        pre_calc_rewards_list = [s.reward for s in samples_list]

        # Move data to CPU for remote processing
        sequences_cpu_list = [seq.to("cpu") for seq in sequences_list]
        attention_mask_cpu_list = [mask.to("cpu") for mask in attention_mask_list]

        # Batch call initial model
        if self.initial_model is not None:
            base_action_log_probs_ref = self.initial_model.forward_batch.remote(
                sequences=sequences_cpu_list,
                action_mask=action_mask_list,
                attention_mask=attention_mask_cpu_list,
            )

            if args.colocate_actor_ref or args.colocate_all_models:
                ray.get([base_action_log_probs_ref])
                ray.get([self.initial_model.empty_cache.remote()])
        else:
            base_action_log_probs_ref = ray.put([None] * len(samples_list))

        # Batch call critic model
        if self.critic is not None:
            value_ref = self.critic.forward_batch.remote(
                sequences=sequences_cpu_list,
                action_mask=action_mask_list,
                attention_mask=attention_mask_cpu_list,
            )
            if args.colocate_critic_reward or args.colocate_all_models:
                ray.get([value_ref])
                ray.get([self.critic.empty_cache.remote()])
        else:
            value_ref = ray.put([None] * len(samples_list))

        # Batch call reward model
        r_refs = []
        if pre_calc_rewards_list[0] is not None:
            print("Using environment rewards...")
            r_refs.append(ray.put([torch.tensor(pre_calc_reward) for pre_calc_reward in pre_calc_rewards_list]))
        elif not self.remote_rm_url:
            for rm in self.reward_model:
                r_refs.append(
                    rm.forward_batch.remote(
                        sequences=sequences_cpu_list,
                        attention_mask=attention_mask_cpu_list,
                        pad_sequence=[True] * len(samples_list),
                    )
                )
        else:
            if self.strategy.ring_attn_group is None or self.strategy.ring_attn_rank == 0:
                queries_list = sum(
                    [self.tokenizer.batch_decode(seq, skip_special_tokens=False) for seq in sequences_cpu_list], []
                )

                if self.custom_reward_func:
                    r = self.custom_reward_func.remote(queries_list, solutions_list)
                else:
                    rank = torch.distributed.get_rank() // self.strategy.ring_attn_size
                    rm = self.remote_rm_url[rank % len(self.remote_rm_url)]
                    r = remote_rm_fn_ray.remote(rm, queries=queries_list, labels=solutions_list)
                r_refs.append(r)
            else:
                r_refs.append(ray.put([None] * len(samples_list)))

        start_time = time.time()

        if args.colocate_all_models and not self.remote_rm_url and pre_calc_rewards_list[0] is None:
            ray.get(r_refs)
            ray.get([self.reward_model[0].empty_cache.remote()])

        # Batch call actor model
        action_log_probs_list = []
        for seq, action_mask, attn_mask in zip(sequences_cpu_list, action_mask_list, attention_mask_cpu_list):
            action_log_probs = self.actor(
                seq.to(device),
                action_mask,
                attn_mask.to(device),
                ring_attn_group=self.strategy.ring_attn_group,
            )
            action_log_probs_list.append(action_log_probs)

        actor_value_rm_time = time.time() - start_time

        # Wait for all remote calls to complete
        start = time.time()
        ref_values = ray.get([base_action_log_probs_ref, value_ref] + r_refs)
        wait_time = time.time() - start

        base_action_log_probs_list, value_list, rewards_list = ref_values[0], ref_values[1], ref_values[2]
        if self.remote_rm_url is not None and isinstance(rewards_list, torch.Tensor):
            rewards_list = rewards_list.chunk(len(samples_list))

        # Avoid CUDA OOM when colocate models
        if args.colocate_actor_ref or args.colocate_all_models:
            torch.cuda.synchronize()
            torch.cuda.empty_cache()

        # Process results for each sample
        for i, (samples, action_log_probs, base_action_log_probs, value, rewards) in enumerate(
            zip(samples_list, action_log_probs_list, base_action_log_probs_list, value_list, rewards_list)
        ):
            if base_action_log_probs is not None:
                base_action_log_probs = base_action_log_probs.to(device)
            if value is not None:
                value = value.to(device)

            # Broadcast rewards to all ring attention ranks when using remote RM
            rewards = [rewards]
            if self.remote_rm_url and self.strategy.ring_attn_group is not None:
                if self.strategy.ring_attn_rank == 0:
                    dist.broadcast_object_list(rewards, src=dist.get_rank(), group=self.strategy.ring_attn_group)
                else:
                    dist.broadcast_object_list(
                        rewards, src=self.strategy.ring_attn_ranks[0], group=self.strategy.ring_attn_group
                    )
            rewards = [r.to(device) for r in rewards]
            r = torch.stack(rewards).sum(dim=0) if len(rewards) > 0 else rewards[0]

            if (self.initial_model is not None) and (not args.use_kl_loss):
                kl = compute_approx_kl(
                    action_log_probs,
                    base_action_log_probs,
                    kl_estimator=self.strategy.args.kl_estimator,
                )
            else:
                kl = torch.zeros_like(action_log_probs, dtype=action_log_probs.dtype, device=device)

            kl_mean = masked_mean(kl, None, dim=-1)

            sequences = samples.sequences
            attention_mask = samples.attention_mask

            if not args.use_kl_loss:
                base_action_log_probs = None

            info = {
                "kl": kl_mean,
                "reward": r,
                "response_length": samples.response_length,
                "total_length": samples.total_length,
            }

            if self.strategy.args.perf:
                self.perf_stats["actor_value_rm_time"] += actor_value_rm_time
                self.perf_stats["wait_time"] += wait_time

            experience = Experience(
                sequences,
                action_log_probs,
                base_action_log_probs,
                value,
                None,
                None,
                attention_mask,
                samples.action_mask,
                info,
                kl,
            )

            experiences.append(experience)

        self.actor.train()  # Reset model state

        end_time = time.time()
        duration = end_time - start_time
        if dist.get_rank() == 0:
            time_str = str(timedelta(seconds=duration)).split(".")[0]
            logger.info(f"✨ Experience making completed in {time_str}")
        return experiences

    @torch.no_grad()
    def compute_advantages_and_returns(
        self, experiences: List[Experience], **kwargs
    ) -> Tuple[List[Experience], List[torch.Tensor]]:
        """
        Process experiences, this can be used to filter out some experiences or do some processing on the rewards.

        Output:
        - experiences: List of Experience
        - rewards: List of rewards
        """
        args = self.strategy.args

        # get rewards from experiences
        rewards = [experience.info["reward"] for experience in experiences]

        # reward shaping
        if args.advantage_estimator == "rloo":
            rewards = torch.cat(rewards).reshape(-1, args.n_samples_per_prompt).to(device="cuda")
            baseline = (rewards.sum(-1, keepdim=True) - rewards) / (args.n_samples_per_prompt - 1)
            rewards = rewards - baseline
            rewards = rewards.flatten().to(device="cpu").chunk(len(experiences))
        elif args.advantage_estimator in ["reinforce_baseline", "dr_grpo"]:
            # REINFORCE++-baseline and Dr. GRPO removed the `/std` in GRPO as `/ std` is not needed in RL variance reduction theory.
            # And `k3 KL` has a larger variance than `k1 KL` under a categorical distribution.
            rewards = torch.cat(rewards).reshape(-1, args.n_samples_per_prompt).to(device="cuda")
            rewards = rewards - rewards.mean(-1, keepdim=True)
            rewards = rewards.reshape(-1).to(device="cpu").chunk(len(experiences))
        elif args.advantage_estimator == "grpo":
            rewards = torch.cat(rewards).reshape(-1, args.n_samples_per_prompt).to(device="cuda")
            rewards = (rewards - rewards.mean(-1, keepdim=True)) / (rewards.std(-1, keepdim=True) + 1e-9)
            rewards = rewards.reshape(-1).to(device="cpu").chunk(len(experiences))

        # calculate return and advantages
        for experience, reward in zip(experiences, rewards):
            experience = experience.to_device("cuda")
            reward = reward.to(device="cuda")
            reward = compute_reward(
                reward,
                self.kl_ctl.value,
                experience.kl,
                action_mask=experience.action_mask,
                reward_clip_range=args.reward_clip_range,
                sample_packing=args.packing_samples,
            )

            if self.advantage_estimator == "gae":
                experience.advantages, experience.returns = self.get_advantages_and_returns(
                    experience.values,
                    reward,
                    experience.action_mask,
                    kwargs["gamma"],
                    kwargs["lambd"],
                )
            elif self.advantage_estimator in ["reinforce", "rloo", "reinforce_baseline", "grpo", "dr_grpo"]:
                if kwargs["gamma"] != 1.0 and self.advantage_estimator in [
                    "rloo",
                    "reinforce_baseline",
                    "grpo",
                    "dr_grpo",
                ]:
                    if dist.get_rank() == 0:
                        logger.warning("gamma is set to 1.0 for rloo, reinforce_baseline, and grpo")
                    kwargs["gamma"] = 1.0

                experience.returns = self.get_cumulative_returns(
                    reward,
                    kwargs["gamma"],
                )
                experience.advantages = deepcopy(experience.returns)
            else:
                raise Exception(f"Unkown advantage_estimator {self.advantage_estimator}")

            # calculate the return info.
            return_sums = reward.sum(dim=-1)
            experience.info["return"] = return_sums
            # remove unnecessary info
            experience.kl = None
            experience.to_device("cpu")

        return experiences

    @torch.no_grad()
    def get_advantages_and_returns(
        self,
        values: torch.Tensor,
        rewards: torch.Tensor,
        action_mask: torch.Tensor,
        gamma: float,
        lambd: float,
    ) -> Tuple[torch.Tensor, torch.Tensor]:
        """Function that computes advantages and returns from rewards and values.
        Calculated as in the original PPO paper: https://arxiv.org/abs/1707.06347
        Note that rewards may include a KL divergence loss term.

        Advantages looks like this:
        Adv1 =  R1 + γ * λ * R2     + γ^2 * λ^2 * R3       + ...
              - V1 + γ * (1 - λ) V2 + γ^2 * λ * (1 - λ) V3 + ...

        Returns looks like this:
        Ret1 =  R1 + γ * λ * R2     + γ^2 * λ^2 * R3       + ...
                   + γ * (1 - λ) V2 + γ^2 * λ * (1 - λ) V3 + ...

        Input:
        - values: Tensor of shape (batch_size, response_size)
        - rewards: Tensor of shape (batch_size, response_size)

        Output:
        - advantages: Tensor of shape (batch_size, response_size)
        - returns: Tensor of shape (batch_size, response_size)
        """
        lastgaelam = 0
        advantages_reversed = []
        response_length = rewards.size(1)

        # Mask invalid responses
        if action_mask is not None:
            values = action_mask * values
            rewards = action_mask * rewards

        for t in reversed(range(response_length)):
            nextvalues = values[:, t + 1] if t < response_length - 1 else 0.0
            delta = rewards[:, t] + gamma * nextvalues - values[:, t]
            lastgaelam = delta + gamma * lambd * lastgaelam
            advantages_reversed.append(lastgaelam)
        advantages = torch.stack(advantages_reversed[::-1], dim=1)
        returns = advantages + values
        return advantages.detach(), returns

    @torch.no_grad()
    def get_cumulative_returns(
        self,
        rewards: torch.Tensor,
        gamma: float,
    ) -> Tuple[torch.Tensor, torch.Tensor]:
        """
        Function that computes advantages and returns from rewards using REINFORCE.
        REINFORCE uses cumulative returns without the GAE (Generalized Advantage Estimation).

        Input:
        - rewards: Tensor of shape (batch_size, response_size)
        - gamma: discount factor

        Output:
        - returns: Tensor of shape (batch_size, response_size)
        """

        if isinstance(rewards, list):
            # packing samples
            # TODO: this is slow...
            # if action_mask is not None:
            #     returns = []
            #     for r, am in zip(rewards, action_mask):
            #         ret = self.get_cumulative_returns(r.unsqueeze(0), am.unsqueeze(0), gamma)
            #         returns.append(ret.squeeze(0))
            #     return returns
            # else:
            returns = []
            for r in rewards:
                ret = self.get_cumulative_returns(r.unsqueeze(0), gamma)
                returns.append(ret.squeeze(0))
            return returns

        response_length = rewards.size(1)
        returns = torch.zeros_like(rewards)
        cumulative_return = torch.zeros(rewards.size(0), device=rewards.device)

        # Mask invalid responses if action_mask is provided
        # if action_mask is not None:
        #     # TODO: THIS MIGHT BE WRONG
        #     if action_mask.size(1) == rewards.size(1):
        #         rewards = action_mask * rewards
        #     # Truncate action_mask to match rewards, for packed samples
        #     if action_mask.size(1) > rewards.size(1):
        #         action_mask = action_mask[:, action_mask.size(1) - rewards.size(1):]
        #     else:
        #         assert False, "rewards has more elements than action_mask"

        # Calculate returns by accumulating discounted rewards
        for t in reversed(range(response_length)):
            cumulative_return = rewards[:, t] + gamma * cumulative_return
            returns[:, t] = cumulative_return

        return returns

    @torch.no_grad()
    def generate_samples(self, all_prompts: List[str], **generate_kwargs) -> List[Samples]:
        """
        Generate samples and return in batches.

        When not using vllm, we will fallback to the default implementation,
        in which actor will be used to generate samples.
        """
        if self.vllm_engines is None:
            return self._generate_with_hf(all_prompts, **generate_kwargs)

        # vLLM generation
        return self._generate_vllm(all_prompts, **generate_kwargs)

    @torch.no_grad()
    def _generate_with_hf(self, all_examples: List[dict], **generate_kwargs) -> List[Samples]:
        """
        Generate samples and return in batches.
        """
        assert not getattr(self, "packing_samples", False)
        args = self.strategy.args
        self.actor.eval()
        # sample multiple response
        all_prompts = [example["prompts"] for example in all_examples]
        full_data = [example.get("full_data", None) for example in all_examples]
        all_solutions = [example.get("solution", None) for example in all_examples]
<<<<<<< HEAD
        
        n_samples_per_prompt = generate_kwargs.pop("n_samples_per_prompt", args.n_samples_per_prompt)
        all_prompts = sum([[prompt] * n_samples_per_prompt for prompt in all_prompts], [])
        all_solutions = sum([[solution] * n_samples_per_prompt for solution in all_solutions], [])
        rollout_sequences = []
        rollout_attention_mask = []
        rollout_action_mask = []
=======

        all_prompts = sum([[prompt] * args.n_samples_per_prompt for prompt in all_prompts], [])
        all_solutions = sum([[solution] * args.n_samples_per_prompt for solution in all_solutions], [])
        samples_list = []
>>>>>>> 038b51fc
        for i in range(0, len(all_prompts), args.micro_rollout_batch_size):
            prompts = all_prompts[i : i + args.micro_rollout_batch_size]
            inputs = self.tokenize_fn(prompts, self.prompt_max_len, device="cuda")
            sequences, attention_mask, action_mask = self.actor.generate(**inputs, **generate_kwargs)
            rollout_sequences.append(sequences)
            rollout_attention_mask.append(attention_mask)
            rollout_action_mask.append(action_mask)
        rollout_sequences = torch.cat(rollout_sequences, dim=0)
        rollout_attention_mask = torch.cat(rollout_attention_mask, dim=0)
        rollout_action_mask = torch.cat(rollout_action_mask, dim=0)
        rollout_samples = Samples(
            sequences=rollout_sequences,
            attention_mask=rollout_attention_mask,
            action_mask=rollout_action_mask,
            response_length=rollout_action_mask.float().sum(dim=-1),
            total_length=rollout_attention_mask.float().sum(dim=-1),
            prompts=all_prompts,
            solutions=all_solutions,
        )
        return rollout_samples

    def _generate_vllm(self, all_examples: List[dict], **kwargs) -> List[Samples]:
        from vllm import SamplingParams

        all_prompts = [example["prompts"] for example in all_examples]
        full_data = [example.get("full_data", None) for example in all_examples]
        all_solutions = [example.get("solution", None) for example in all_examples]

        # prompt_token_id_map = {}
        # prompt_token_ids = self.tokenize_fn(all_prompts, self.prompt_max_len, padding=False)["input_ids"]
        # for i, prompt_tokens in enumerate(prompt_token_ids):
        #     prompt_token_id_map[str(prompt_tokens)] = i

        # round-robin load balance
        rank = torch.distributed.get_rank() // self.strategy.ring_attn_size
        world_size = torch.distributed.get_world_size() // self.strategy.ring_attn_size

        # Select LLM engines: assign each rank an engine, or cycle through engines if world_size < engine_count
        if len(self.vllm_engines) <= world_size:
            llms = [self.vllm_engines[rank % len(self.vllm_engines)]]
        else:
            llms = self.vllm_engines[rank::world_size]

        args = self.strategy.args

        sampling_params = SamplingParams(
            temperature=kwargs.get("temperature", 1.0),
            top_p=kwargs.get("top_p", 1.0),
            top_k=kwargs.get("top_k", -1),
            max_tokens=kwargs.get("max_new_tokens", 1024),
            min_tokens=kwargs.get("min_new_tokens", 1),
            skip_special_tokens=kwargs.get("skip_special_tokens", False),
            include_stop_str_in_output=True,
        )

        # Expand prompt list based on the number of samples per prompt
        n_samples_per_prompt = kwargs.pop("n_samples_per_prompt", args.n_samples_per_prompt)
        all_prompts = sum([[prompt] * n_samples_per_prompt for prompt in all_prompts], [])
        all_prompt_token_ids = self.tokenize_fn(all_prompts, self.prompt_max_len, padding=False)["input_ids"]
<<<<<<< HEAD
        all_full_data = sum([[datum] * n_samples_per_prompt for datum in full_data], [])
        all_solutions = sum([[solution] * n_samples_per_prompt for solution in all_solutions], [])
        assert len(all_prompts) == len(all_full_data)
        
        # Distribute requests to engines and collect responses to outputs
        refs = []
        batch_size = (len(all_prompt_token_ids) + len(llms) - 1) // len(llms)
        for i, llm in enumerate(llms):
            prompt_token_ids = all_prompt_token_ids[i * batch_size : (i + 1) * batch_size]
=======
        all_full_data = sum([[datum] * args.n_samples_per_prompt for datum in full_data], [])
        all_solutions = sum([[solution] * args.n_samples_per_prompt for solution in all_solutions], [])
        assert len(all_prompts) == len(all_full_data) == len(all_solutions)
>>>>>>> 038b51fc

        # Distribute requests to engines and collect responses to outputs
        all_outputs = self._generate_vllm_bare(
            rank=rank,
            world_size=world_size,
            all_prompt_token_ids=all_prompt_token_ids,
            all_full_data=all_full_data,
            llms=llms,
            sampling_params=sampling_params,
        )

        # Waiting for all requests to be sent
        if self.strategy.ring_attn_group is not None:
            dist.barrier(group=self.ring_rank0_group)
        else:
            dist.barrier()
        torch.cuda.synchronize()

        # # Retrieve and combine results from all outputs
        # all_output_refs = []
        # for i, llm in enumerate(llms):
        #     all_output_refs.append(llm.get_responses.remote(rank))
        # all_outputs = sum(ray.get(all_output_refs), [])

        samples_list = []
        for i in range(0, len(all_outputs), args.micro_rollout_batch_size):
            outputs = all_outputs[i : i + args.micro_rollout_batch_size]
            solutions = all_solutions[i : i + args.micro_rollout_batch_size]
            assert len(outputs) == len(solutions) or solutions[0] is None
            if not self.packing_samples:
                # NOTE: concat all outputs to following format:
                #
                # | [PAD] [PAD] token token token | token token [EOS] [PAD] |
                # | token token token token token | token token [EOS] [PAD] |
                # | [PAD] [PAD] [PAD] token token | token token token [EOS] |
                # |<---------- prompt ----------->|<-------- answer ------->|
                assert full_data[0] is None, "RL environments currently only supported with sample packing"
                max_input_len, max_output_len = 0, 0
                for output in outputs:
                    max_input_len = max(max_input_len, len(output.prompt_token_ids))
                    max_output_len = max(max_output_len, len(output.outputs[0].token_ids))

                pad_token_id, eos_token_id = self.tokenizer.pad_token_id, self.tokenizer.eos_token_id
                sequences = []
                prompt_token_ids = []
                for output in outputs:
                    # left padding input
                    input_len = len(output.prompt_token_ids)
                    input_ids = [pad_token_id] * (max_input_len - input_len) + list(output.prompt_token_ids)
                    prompt_token_ids.append(output.prompt_token_ids)

                # right padding output
                # TODO(gzpan): check if trunc output to max_output_len?
                output_len = len(output.outputs[0].token_ids)
                output_ids = list(output.outputs[0].token_ids) + [pad_token_id] * (max_output_len - output_len)

                # concat input and output
                sequences.append(input_ids + output_ids)

                sequences = torch.tensor(sequences)
                sequences, attention_mask, action_mask = self.actor.process_sequences(
                    sequences, max_input_len, eos_token_id, pad_token_id
                )
                sequences = sequences.to("cuda")
                attention_mask = attention_mask.to("cuda")
                action_mask = action_mask.to("cuda")
                samples_list.append(
                    Samples(
                        sequences=sequences,
                        attention_mask=attention_mask,
                        action_mask=action_mask,
                        num_actions=action_mask.size(1),
                        packed_seq_lens=None,
                        response_length=action_mask.float().sum(dim=-1),
                        total_length=attention_mask.float().sum(dim=-1),
                        reward=None,
                        solutions=solutions.copy() if solutions[0] is not None else None,
                        pad_len=None,
                    )
                )
            else:
                # NOTE: concat all outputs to following format:
                #
                # | token token token | token token [EOS] | token token token token token | token token [EOS] | token token | token token token [EOS] |
                # |<---  prompt ----->|<---- answer ----->|<---------- prompt ----------->|<----- answer ---->|<- prompt -->|<-------- answer ------->|
                pad_token_id, eos_token_id = self.tokenizer.pad_token_id, self.tokenizer.eos_token_id
                sequences = []
                packed_seq_lens = []
                attention_mask = []  # For sequence identification
                action_masks = []  # For masking assistant responses
                num_actions = []

                if full_data[0] is not None:
                    # Sequence packing with multiple turns
                    # rewards = []
                    # for i, (conversation, reward) in enumerate(outputs):
                    #     current_seq = []
                    #     current_action_mask = []
                    #     total_len = 0
                    #     rewards.append(reward)

                    #     # Process each turn in the conversation
                    #     for turn in conversation.tokens_by_turn:
                    #         prompt_tokens = turn["input_tokens"]
                    #         response_tokens = turn["output_tokens"]

                    #         # Add tokens to sequence
                    #         current_seq.extend(prompt_tokens)
                    #         current_seq.extend(response_tokens)

                    #         # Mark which tokens are from assistant (1) vs user (0)
                    #         current_action_mask.extend([False] * (len(prompt_tokens) - 1))  # User prompt
                    #         current_action_mask.extend(([True] * len(response_tokens)) + [False])  # Assistant response

                    #         total_len += len(prompt_tokens) + len(response_tokens)

                    #     # Store sequence info
                    #     sequences.extend(current_seq)
                    #     packed_seq_lens.append(total_len)
                    #     attention_mask.extend([i + 1] * total_len)  # Sequence identifier
                    #     action_masks.extend(current_action_mask)
                    #     num_actions.append(sum(current_action_mask))  # Total response tokens
                    # action_mask = torch.tensor(action_masks, device="cuda").unsqueeze(0)
                    action_mask = None
                    rewards = []
                    for i, (conversation, reward) in enumerate(outputs):
                        input_len = len(conversation.first_prompt_tokens)
                        total_len = len(conversation.all_tokens)
                        packed_seq_lens.append(total_len)
                        sequences.extend(conversation.all_tokens)
                        attention_mask.extend([i + 1] * total_len)

                        num_actions.append(max(1, total_len - input_len))
                        rewards.append(reward)
                else:
                    # Sequence packing with single turn
                    action_mask = None
                    rewards = None
                    for i, output in enumerate(outputs):
                        input_len = len(output.prompt_token_ids)
                        output_len = len(output.outputs[0].token_ids)
                        packed_seq_lens.append(input_len + output_len)
                        sequences.extend(output.prompt_token_ids + list(output.outputs[0].token_ids))
                        attention_mask.extend([i + 1] * (input_len + output_len))

                        num_actions.append(max(1, output_len))

                # pad seq makes the sequence a multiple of ring_attention_size.
                pad_len = None
                if self.strategy.ring_attn_group is not None:
                    pad_len, sequences, attention_mask, num_actions, packed_seq_lens = pad_sequences(
                        sequences=sequences,
                        attention_mask=attention_mask,
                        num_actions=num_actions,
                        packed_seq_lens=packed_seq_lens,
                        ring_attn_group=self.strategy.ring_attn_group,
                        pad_token_id=pad_token_id,
                    )

                    sequences = torch.tensor(sequences, device="cuda").unsqueeze(0)
                    attention_mask = torch.tensor(attention_mask, device="cuda").unsqueeze(0)

                    response_length = torch.tensor(num_actions, device="cuda", dtype=torch.float)
                    total_length = torch.tensor(packed_seq_lens, device="cuda", dtype=torch.float)
                    samples_list.append(
                        Samples(
                            sequences=sequences,
                            attention_mask=attention_mask,
                            action_mask=action_mask,
                            num_actions=num_actions,
                            packed_seq_lens=packed_seq_lens,
                            response_length=response_length,
                            total_length=total_length,
                            reward=rewards,
                            solutions=solutions.copy() if solutions[0] is not None else None,
                            pad_len=pad_len,
                        )
                    )
                else:
                    sequences = torch.tensor(sequences, device="cuda").unsqueeze(0)
                    attention_mask = torch.tensor(attention_mask, device="cuda").unsqueeze(0)

                    response_length = torch.tensor(num_actions, device="cuda", dtype=torch.float)
                    total_length = torch.tensor(packed_seq_lens, device="cuda", dtype=torch.float)
                    samples_list.append(
                        Samples(
                            sequences=sequences,
                            attention_mask=attention_mask,
                            action_mask=action_mask,
                            num_actions=num_actions,
                            packed_seq_lens=packed_seq_lens,
                            response_length=response_length,
                            total_length=total_length,
                            reward=rewards,
                            solutions=solutions.copy() if solutions[0] is not None else None,
                            pad_len=None,
                        )
                    )
        return samples_list

    def _generate_vllm_bare(self, rank, world_size, all_prompt_token_ids, all_full_data, llms, sampling_params):
        has_environment = vars(self.strategy.args).get("env_file", False)
        batch_size = (len(all_prompt_token_ids) + len(llms) - 1) // len(llms)

        if has_environment:
            ray.get([llm.reset_rollout_cache.remote(world_size=world_size) for llm in llms])

            torch.distributed.barrier()
            torch.cuda.synchronize()

            ray.get(
                [
                    llm.remember_env_data_for_rollout.remote(
                        rank=rank, data_for_rank=all_full_data[i_llm * batch_size : (i_llm + 1) * batch_size]
                    )
                    for i_llm, llm in enumerate(llms)
                ]
            )

            torch.distributed.barrier()
            torch.cuda.synchronize()

            outputs = ray.get(
                [
                    llm.generate_env_rollout.remote(
                        rank=rank, sampling_params=sampling_params, env_maker=self.strategy.args.env_maker
                    )
                    for llm in llms
                ]
            )

            torch.distributed.barrier()
            torch.cuda.synchronize()

            return sum(outputs, [])

        else:
            assert False, "TO DO: implement this"

    def flush(self):
        "Ensure all experience has been send to critic"
        if self.critic is not None:
            ray.get(self._ref)
            self._ref = None<|MERGE_RESOLUTION|>--- conflicted
+++ resolved
@@ -118,7 +118,6 @@
     response_length: torch.Tensor
     total_length: torch.Tensor
     reward: Optional[List[float]]
-<<<<<<< HEAD
     solutions: Optional[List[str]]    
     packed_seq_lens: Optional[torch.Tensor]
 
@@ -167,10 +166,6 @@
             
             sample_list.append(sample)
         return sample_list
-=======
-    solutions: Optional[List[str]]
-    pad_len: Optional[int]
->>>>>>> 038b51fc
 
 
 class BaseExperienceMaker(ABC):
@@ -295,11 +290,7 @@
         torch_dist_barrier_and_cuda_sync()
 
         # Make experiences (models forward: logprobs, values, rewards, and kl divergence)
-<<<<<<< HEAD
         experiences = self.make_experience(rollout_samples)
-=======
-        experiences = self.make_experience(samples_list)
->>>>>>> 038b51fc
 
         # Process experiences (reward shaping, etc.)
         experiences = self.compute_advantages_and_returns(experiences, **generate_kwargs)
@@ -317,14 +308,11 @@
         """
         Turn samples into experience by calculating logprobs, values, rewards, and kl divergence.
         """
-<<<<<<< HEAD
         start_time = time.time()
         if dist.get_rank() == 0:
             logger.info(
                 f"🚀 Starting experience making with {len(rollout_samples) * len(rollout_samples.sequences) * dist.get_world_size() // self.strategy.ring_attn_size} batches"
             )
-=======
->>>>>>> 038b51fc
 
         args = self.strategy.args
         self.actor.eval()
@@ -720,7 +708,6 @@
         all_prompts = [example["prompts"] for example in all_examples]
         full_data = [example.get("full_data", None) for example in all_examples]
         all_solutions = [example.get("solution", None) for example in all_examples]
-<<<<<<< HEAD
         
         n_samples_per_prompt = generate_kwargs.pop("n_samples_per_prompt", args.n_samples_per_prompt)
         all_prompts = sum([[prompt] * n_samples_per_prompt for prompt in all_prompts], [])
@@ -728,12 +715,6 @@
         rollout_sequences = []
         rollout_attention_mask = []
         rollout_action_mask = []
-=======
-
-        all_prompts = sum([[prompt] * args.n_samples_per_prompt for prompt in all_prompts], [])
-        all_solutions = sum([[solution] * args.n_samples_per_prompt for solution in all_solutions], [])
-        samples_list = []
->>>>>>> 038b51fc
         for i in range(0, len(all_prompts), args.micro_rollout_batch_size):
             prompts = all_prompts[i : i + args.micro_rollout_batch_size]
             inputs = self.tokenize_fn(prompts, self.prompt_max_len, device="cuda")
@@ -793,22 +774,10 @@
         n_samples_per_prompt = kwargs.pop("n_samples_per_prompt", args.n_samples_per_prompt)
         all_prompts = sum([[prompt] * n_samples_per_prompt for prompt in all_prompts], [])
         all_prompt_token_ids = self.tokenize_fn(all_prompts, self.prompt_max_len, padding=False)["input_ids"]
-<<<<<<< HEAD
         all_full_data = sum([[datum] * n_samples_per_prompt for datum in full_data], [])
         all_solutions = sum([[solution] * n_samples_per_prompt for solution in all_solutions], [])
         assert len(all_prompts) == len(all_full_data)
         
-        # Distribute requests to engines and collect responses to outputs
-        refs = []
-        batch_size = (len(all_prompt_token_ids) + len(llms) - 1) // len(llms)
-        for i, llm in enumerate(llms):
-            prompt_token_ids = all_prompt_token_ids[i * batch_size : (i + 1) * batch_size]
-=======
-        all_full_data = sum([[datum] * args.n_samples_per_prompt for datum in full_data], [])
-        all_solutions = sum([[solution] * args.n_samples_per_prompt for solution in all_solutions], [])
-        assert len(all_prompts) == len(all_full_data) == len(all_solutions)
->>>>>>> 038b51fc
-
         # Distribute requests to engines and collect responses to outputs
         all_outputs = self._generate_vllm_bare(
             rank=rank,
