import time
from abc import ABC
from copy import deepcopy
from dataclasses import dataclass
from datetime import timedelta
from typing import List, Optional, Tuple, Union

import ray
import torch
import torch.distributed as dist
import torch.nn as nn

from openrlhf.models.actor import Actor
from openrlhf.models.utils import compute_approx_kl, compute_reward, masked_mean
from openrlhf.utils.distributed_util import torch_dist_barrier_and_cuda_sync
from openrlhf.utils.logging_utils import init_logger
from openrlhf.utils.remote_rm_utils import remote_rm_fn_ray
from openrlhf.utils import AgentConversation
logger = init_logger(__name__)


def to(tensor: Union[torch.Tensor, list[torch.Tensor]], device):
    if isinstance(tensor, list):
        return [to(t, device) for t in tensor]
    return tensor.to(device) if isinstance(tensor, torch.Tensor) else tensor


def pin_memory(tensor: Union[torch.Tensor, list[torch.Tensor]]):
    if isinstance(tensor, list):
        return [pin_memory(t) for t in tensor]
    return tensor.pin_memory() if isinstance(tensor, torch.Tensor) else tensor


@dataclass
class Experience:
    """Experience is a batch of data.
    These data should have the the sequence length and number of actions.
    Left padding for sequences is applied.

    Shapes of each tensor:
    sequences: (B, S)
    action_log_probs: (B, A)
    base_action_log_probs: (B, A)
    values: (B, A)
    returns: (B, A)
    advantages: (B, A)
    attention_mask: (B, S)
    action_mask: (B, A)
    kl: (B, A)
    "A" is the number of actions.
    """

    sequences: torch.Tensor
    action_log_probs: torch.Tensor
    base_action_log_probs: torch.Tensor
    values: torch.Tensor
    returns: Optional[torch.Tensor]
    advantages: Optional[torch.Tensor]
    attention_mask: Optional[torch.LongTensor]
    action_mask: Optional[torch.BoolTensor]
    info: Optional[dict]
    kl: Optional[torch.Tensor] = None

    @torch.no_grad()
    def to_device(self, device: torch.device):
        self.sequences = to(self.sequences, device)
        self.action_log_probs = to(self.action_log_probs, device)
        self.base_action_log_probs = to(self.base_action_log_probs, device)
        self.returns = to(self.returns, device)
        self.advantages = to(self.advantages, device)
        self.values = to(self.values, device)
        self.attention_mask = to(self.attention_mask, device)
        self.action_mask = to(self.action_mask, device)
        self.kl = to(self.kl, device)
        self.info = {key: to(value, device) for key, value in self.info.items()}
        return self

    def pin_memory(self):
        self.sequences = pin_memory(self.sequences)
        self.action_log_probs = pin_memory(self.action_log_probs)
        self.base_action_log_probs = pin_memory(self.base_action_log_probs)
        self.returns = pin_memory(self.returns)
        self.advantages = pin_memory(self.advantages)
        self.values = pin_memory(self.values)
        self.attention_mask = pin_memory(self.attention_mask)
        self.action_mask = pin_memory(self.action_mask)
        self.kl = pin_memory(self.kl)
        self.info = {key: pin_memory(value) for key, value in self.info.items()}
        return self


@dataclass
class Samples:
    """Samples is a batch of data.
    There can be 2 formats to store the samples, batched or packed.
    The batched format means padding is applied to the sequences, while the packed format
    will concatenate the prompt and response without padding.

    Shapes of each tensor, when 2 shapes are shown, the first one is for batched format
        and the second one is for packed format:
    sequences: (B, S) or (1, total_length), the tokens of both prompt and response.
    attention_mask: (B, S) or (1, total_length), the attention mask for sequences.
    action_mask: (B, A) or None, the action (response) mask to show which part of the
        sequence is the response. When the samples are packed, this is None.
        When the samples are not packed, we will use action_mask, so this is an int to
        show the size of action_mask. Otherwise, this is a tensor to show the number of
        actions for each sample.
    packed_seq_lens: None or (B,), the length of each sample in the packed samples.
    response_length: (B,), the number of tokens in the response.
    total_length: (B,), the total number of tokens in the sequences.
    prompts: the prompts used to generate responses
    """

    sequences: torch.Tensor
    attention_mask: Optional[torch.LongTensor]
    action_mask: Optional[torch.BoolTensor]
    response_length: torch.Tensor
    total_length: torch.Tensor
<<<<<<< HEAD
    reward: Optional[List[float]]
    solutions: Optional[List[str]]    
    pad_len: Optional[int]
=======
    prompts: list[str]
    labels: list[str]

    def __init__(
        self,
        sequences=None,
        attention_mask=None,
        action_mask=None,
        response_length=None,
        total_length=None,
        prompts=None,
        labels=None,
        packed_seq_lens=None,
    ):
        self.sequences = sequences
        self.attention_mask = attention_mask
        self.action_mask = action_mask
        self.response_length = response_length
        self.total_length = total_length
        self.prompts = prompts or []
        self.labels = labels or []
        self.packed_seq_lens = packed_seq_lens

    def split(self, split_size: int):
        sequences_list = self.sequences.split(split_size, dim=0)
        attention_mask_list = self.attention_mask.split(split_size, dim=0)
        action_mask_list = self.action_mask.split(split_size, dim=0)
        sample_list = []
        for i, (seq, mask, action_mask) in enumerate(zip(sequences_list, attention_mask_list, action_mask_list)):
            sample = Samples()
            sample.sequences = seq
            sample.attention_mask = mask
            sample.action_mask = action_mask
            sample.response_length = sample.action_mask.float().sum(dim=-1)
            sample.total_length = sample.attention_mask.float().sum(dim=-1)
            sample.prompts = self.prompts[i * split_size : (i + 1) * split_size]
            sample.labels = self.labels[i * split_size : (i + 1) * split_size]
            sample_list.append(sample)
        return sample_list
>>>>>>> 64ad6d05

    
class BaseExperienceMaker(ABC):
    """
    Base experience maker that only handles initialization.
    """

    def __init__(
        self,
        actor: Actor,
        critic: nn.Module,
        reward_model: nn.Module,
        initial_model: Actor,
        tokenizer,
        prompt_max_len: int,
        kl_controller,
        strategy=None,
        remote_rm_url: Union[list[str], str] = None,
        reward_fn=None,
    ) -> None:
        super().__init__()
        self.actor = actor
        self.critic = critic
        self.reward_model = reward_model
        self.remote_rm_url = remote_rm_url
        self.initial_model = initial_model
        self.tokenizer = tokenizer
        self.prompt_max_len = prompt_max_len
        self.kl_ctl = kl_controller
        self.strategy = strategy
        self.reward_fn = reward_fn
        self.perf_stats = {}
        self.advantage_estimator = strategy.args.advantage_estimator

        # init ring rank0 group
        self.ring_rank0_group = None
        if self.strategy.ring_attn_group is not None:
            world_size = dist.get_world_size()
            ring_rank0 = [i * self.strategy.ring_attn_size for i in range(world_size // self.strategy.ring_attn_size)]
            self.ring_rank0_group = dist.new_group(ranks=ring_rank0)

        # custom reward func for reinforced finetuning
        self.custom_reward_func = None
        remote_rm_url = [remote_rm_url] if isinstance(remote_rm_url, str) else remote_rm_url
        if remote_rm_url and remote_rm_url[0].endswith(".py"):
            print(f"Loading custom `reward_func(queries, prompts)` from {remote_rm_url[0]}")
            import importlib.util

            spec = importlib.util.spec_from_file_location("reward_func", remote_rm_url[0])
            reward_module = importlib.util.module_from_spec(spec)
            spec.loader.exec_module(reward_module)
            self.custom_reward_func = reward_module.reward_func

    # tokenizer
    def tokenize_fn(self, texts, max_length, padding=True, device=None):
        if not padding:
            # when padding is False, return tokenized texts as list
            return self.tokenizer(
                texts,
                add_special_tokens=False,
                max_length=max_length,
                truncation=True,
            )
        batch = self.tokenizer(
            texts,
            return_tensors="pt",
            add_special_tokens=False,
            max_length=max_length,
            padding=True,
            truncation=True,
        )
        return {k: v.to(device) for k, v in batch.items()}


class RemoteExperienceMaker(BaseExperienceMaker):
    def __init__(self, *args, vllm_engines: List = None, packing_samples=False, **kwargs):
        super().__init__(*args, **kwargs)
        self.vllm_engines = vllm_engines
        self.packing_samples = packing_samples

        if self.custom_reward_func:
            self.custom_reward_func = ray.remote(self.custom_reward_func)

    @torch.no_grad()
    def make_experience_list(
        self, all_prompts: Union[str, List[str]], **generate_kwargs
    ) -> List[Experience]:
        """
        Make a list of experience with the micro_rollout_batch_size.

        This method will first calculate the response sequences and rewards for the given prompts.
        Then, if we need certain processing for the rewards or do certain filtering, we can process the rollout as a whole.
        After that, we will calculate the advantages and returns for each experience.
        """
        args = self.strategy.args

        # vLLM wakeup when vllm_enable_sleep
        if self.strategy.args.vllm_enable_sleep:
            from openrlhf.trainer.ray.vllm_engine import batch_vllm_engine_call

            batch_vllm_engine_call(self.vllm_engines, "wake_up")
            torch_dist_barrier_and_cuda_sync()

        # generate responses
        if self.strategy.ring_attn_group is not None:
            # Only rank 0 in the ring attention group executes the generation function, and then broadcasts it to all other ranks.
            if self.strategy.ring_attn_rank == 0:
<<<<<<< HEAD
                samples_list = self.generate_samples(all_prompts, **generate_kwargs)

                dist.broadcast_object_list(samples_list, src=dist.get_rank(), group=self.strategy.ring_attn_group)
=======
                rollout_samples = self.generate_samples(all_prompts, all_labels, **generate_kwargs)
                dist.broadcast_object_list([rollout_samples], src=dist.get_rank(), group=self.strategy.ring_attn_group)
>>>>>>> 64ad6d05
            else:
                rollout_samples = [None]
                dist.broadcast_object_list(
                    rollout_samples, src=self.strategy.ring_attn_ranks[0], group=self.strategy.ring_attn_group
                )
                rollout_samples = rollout_samples[0]
        else:
<<<<<<< HEAD
            samples_list = self.generate_samples(all_prompts, **generate_kwargs)
=======
            rollout_samples = self.generate_samples(all_prompts, all_labels, **generate_kwargs)
>>>>>>> 64ad6d05

        # vLLM offload when vllm_enable_sleep
        if self.strategy.args.vllm_enable_sleep:
            batch_vllm_engine_call(self.vllm_engines, "sleep")

        torch.cuda.empty_cache()
        torch_dist_barrier_and_cuda_sync()

        # Make experiences (models forward: logprobs, values, rewards, and kl divergence)
<<<<<<< HEAD
        experiences = self.make_experience(samples_list)
        
=======
        experiences = self.make_experience(rollout_samples)
>>>>>>> 64ad6d05

        # Process experiences (reward shaping, etc.)
        experiences = self.compute_advantages_and_returns(experiences, **generate_kwargs)

        # send experience to critic
        if self.critic is not None:
            for experience in experiences:
                experience_cpu = deepcopy(experience)
                experience_cpu.to_device("cpu")
                self._ref = self.critic.append.remote(experience_cpu)
        return experiences

    @torch.no_grad()
    def make_experience(self, rollout_samples: Samples) -> List[Experience]:
        """
        Turn samples into experience by calculating logprobs, values, rewards, and kl divergence.
        """
<<<<<<< HEAD
        
=======
        start_time = time.time()
        if dist.get_rank() == 0:
            logger.info(
                f"🚀 Starting experience making with {len(rollout_samples.sequences) * dist.get_world_size() // self.strategy.ring_attn_size} batches"
            )

>>>>>>> 64ad6d05
        args = self.strategy.args
        self.actor.eval()
        device = torch.cuda.current_device()
        experiences = []

        # TODO(gzpan): Support dynamic batch later
        samples_list = rollout_samples.split(args.micro_rollout_batch_size)

        # Extract all information from samples in one pass
        # Convert samples into lists of tensors and metadata for batch processing
        sequences_list = [s.sequences for s in samples_list]
        attention_mask_list = [s.attention_mask for s in samples_list]
<<<<<<< HEAD
        num_actions_list = [s.num_actions for s in samples_list]
        packed_seq_lens_list = [s.packed_seq_lens for s in samples_list]
        solutions_list = [s.solutions for s in samples_list]
        pre_calc_rewards_list = [s.reward for s in samples_list]
=======
        action_mask_list = [s.action_mask for s in samples_list]
        prompts_list = [p for s in samples_list for p in s.prompts]
        labels_list = [l for s in samples_list for l in s.labels]
>>>>>>> 64ad6d05

        # Move data to CPU for remote processing
        sequences_cpu_list = [seq.to("cpu") for seq in sequences_list]
        attention_mask_cpu_list = [mask.to("cpu") for mask in attention_mask_list]

        # Batch call initial model
        if self.initial_model is not None:
            base_action_log_probs_ref = self.initial_model.forward_batch.remote(
                sequences=sequences_cpu_list,
                action_mask=action_mask_list,
                attention_mask=attention_mask_cpu_list,
            )

            if args.colocate_actor_ref or args.colocate_all_models:
                ray.get([base_action_log_probs_ref])
                ray.get([self.initial_model.empty_cache.remote()])
        else:
            base_action_log_probs_ref = ray.put([None] * len(samples_list))

        # Batch call critic model
        if self.critic is not None:
            value_ref = self.critic.forward_batch.remote(
                sequences=sequences_cpu_list,
                action_mask=action_mask_list,
                attention_mask=attention_mask_cpu_list,
            )
            if args.colocate_critic_reward or args.colocate_all_models:
                ray.get([value_ref])
                ray.get([self.critic.empty_cache.remote()])
        else:
            value_ref = ray.put([None] * len(samples_list))

        # Batch call reward model
        r_refs = []
        if pre_calc_rewards_list[0] is not None:
            print("Using environment rewards...")
            r_refs.append(ray.put([torch.tensor(pre_calc_reward) for pre_calc_reward in pre_calc_rewards_list]))
        elif not self.remote_rm_url:
            for rm in self.reward_model:
                r_refs.append(
                    rm.forward_batch.remote(
                        sequences=sequences_cpu_list,
                        attention_mask=attention_mask_cpu_list,
                        pad_sequence=[True] * len(samples_list),
                    )
                )
        else:
            if self.strategy.ring_attn_group is None or self.strategy.ring_attn_rank == 0:
                queries_list = sum(
                    [self.tokenizer.batch_decode(seq, skip_special_tokens=False) for seq in sequences_cpu_list], []
                )

                if self.custom_reward_func:
                    r = self.custom_reward_func.remote(queries_list, solutions_list)
                else:
                    rank = torch.distributed.get_rank() // self.strategy.ring_attn_size
                    rm = self.remote_rm_url[rank % len(self.remote_rm_url)]
                    r = remote_rm_fn_ray.remote(rm, queries=queries_list, labels=solutions_list)
                r_refs.append(r)
            else:
                r_refs.append(ray.put([None] * len(samples_list)))

        start_time = time.time()

        if args.colocate_all_models and not self.remote_rm_url and pre_calc_rewards_list[0] is None:
            ray.get(r_refs)
            ray.get([self.reward_model[0].empty_cache.remote()])

        # Batch call actor model
        action_log_probs_list = []
        for seq, action_mask, attn_mask in zip(sequences_cpu_list, action_mask_list, attention_mask_cpu_list):
            action_log_probs = self.actor(
                seq.to(device),
                action_mask,
                attn_mask.to(device),
                ring_attn_group=self.strategy.ring_attn_group,
            )
            action_log_probs_list.append(action_log_probs)

        actor_value_rm_time = time.time() - start_time

        # Wait for all remote calls to complete
        start = time.time()
        ref_values = ray.get([base_action_log_probs_ref, value_ref] + r_refs)
        wait_time = time.time() - start

        base_action_log_probs_list, value_list, rewards_list = ref_values[0], ref_values[1], ref_values[2]
        if self.remote_rm_url is not None and isinstance(rewards_list, torch.Tensor):
            rewards_list = rewards_list.chunk(len(samples_list))
            

        # Avoid CUDA OOM when colocate models
        if args.colocate_actor_ref or args.colocate_all_models:
            torch.cuda.synchronize()
            torch.cuda.empty_cache()

        # Process results for each sample
        for i, (samples, action_log_probs, base_action_log_probs, value, rewards) in enumerate(
            zip(samples_list, action_log_probs_list, base_action_log_probs_list, value_list, rewards_list)
        ):
            if base_action_log_probs is not None:
                base_action_log_probs = base_action_log_probs.to(device)
            if value is not None:
                value = value.to(device)

            # Broadcast rewards to all ring attention ranks when using remote RM
            rewards = [rewards]
            if self.remote_rm_url and self.strategy.ring_attn_group is not None:
                if self.strategy.ring_attn_rank == 0:
                    dist.broadcast_object_list(rewards, src=dist.get_rank(), group=self.strategy.ring_attn_group)
                else:
                    dist.broadcast_object_list(
                        rewards, src=self.strategy.ring_attn_ranks[0], group=self.strategy.ring_attn_group
                    )
            rewards = [r.to(device) for r in rewards]
            r = torch.stack(rewards).sum(dim=0) if len(rewards) > 0 else rewards[0]

            if (self.initial_model is not None) and (not args.use_kl_loss):
                kl = compute_approx_kl(
                    action_log_probs,
                    base_action_log_probs,
                    kl_estimator=self.strategy.args.kl_estimator,
                )
            else:
                kl = torch.zeros_like(action_log_probs, dtype=action_log_probs.dtype, device=device)

            kl_mean = masked_mean(kl, None, dim=-1)

            sequences = samples.sequences
            attention_mask = samples.attention_mask

            if not args.use_kl_loss:
                base_action_log_probs = None

            info = {
                "kl": kl_mean,
                "reward": r,
                "response_length": samples.response_length,
                "total_length": samples.total_length,
            }

            if self.strategy.args.perf:
                self.perf_stats["actor_value_rm_time"] += actor_value_rm_time
                self.perf_stats["wait_time"] += wait_time

            experience = Experience(
                sequences,
                action_log_probs,
                base_action_log_probs,
                value,
                None,
                None,
                attention_mask,
                samples.action_mask,
                info,
                kl,
        )

            experiences.append(experience)

        self.actor.train()  # Reset model state

        end_time = time.time()
        duration = end_time - start_time
        if dist.get_rank() == 0:
            time_str = str(timedelta(seconds=duration)).split(".")[0]
            logger.info(f"✨ Experience making completed in {time_str}")
        return experiences

    @torch.no_grad()
    def compute_advantages_and_returns(
        self, experiences: List[Experience], **kwargs
    ) -> Tuple[List[Experience], List[torch.Tensor]]:
        """
        Process experiences, this can be used to filter out some experiences or do some processing on the rewards.

        Output:
        - experiences: List of Experience
        - rewards: List of rewards
        """
        args = self.strategy.args

        # get rewards from experiences
        rewards = [experience.info["reward"] for experience in experiences]

        # reward shaping
        if args.advantage_estimator == "rloo":
            rewards = torch.cat(rewards).reshape(-1, args.n_samples_per_prompt).to(device="cuda")
            baseline = (rewards.sum(-1, keepdim=True) - rewards) / (args.n_samples_per_prompt - 1)
            rewards = rewards - baseline
            rewards = rewards.flatten().to(device="cpu").chunk(len(experiences))
        elif args.advantage_estimator in ["reinforce_baseline", "dr_grpo"]:
            # REINFORCE++-baseline and Dr. GRPO removed the `/std` in GRPO as `/ std` is not needed in RL variance reduction theory.
            # And `k3 KL` has a larger variance than `k1 KL` under a categorical distribution.
            rewards = torch.cat(rewards).reshape(-1, args.n_samples_per_prompt).to(device="cuda")
            rewards = rewards - rewards.mean(-1, keepdim=True)
            rewards = rewards.reshape(-1).to(device="cpu").chunk(len(experiences))
        elif args.advantage_estimator == "grpo":
            rewards = torch.cat(rewards).reshape(-1, args.n_samples_per_prompt).to(device="cuda")
            rewards = (rewards - rewards.mean(-1, keepdim=True)) / (rewards.std(-1, keepdim=True) + 1e-9)
            rewards = rewards.reshape(-1).to(device="cpu").chunk(len(experiences))

        # calculate return and advantages
        for experience, reward in zip(experiences, rewards):
            experience = experience.to_device("cuda")
            reward = reward.to(device="cuda")
            reward = compute_reward(
                reward,
                self.kl_ctl.value,
                experience.kl,
                action_mask=experience.action_mask,
                reward_clip_range=args.reward_clip_range,
                sample_packing=args.packing_samples
            )

            if self.advantage_estimator == "gae":
                experience.advantages, experience.returns = self.get_advantages_and_returns(
                    experience.values,
                    reward,
                    experience.action_mask,
                    kwargs["gamma"],
                    kwargs["lambd"],
                )
            elif self.advantage_estimator in ["reinforce", "rloo", "reinforce_baseline", "grpo", "dr_grpo"]:
                if kwargs["gamma"] != 1.0 and self.advantage_estimator in [
                    "rloo",
                    "reinforce_baseline",
                    "grpo",
                    "dr_grpo",
                ]:
                    if dist.get_rank() == 0:
                        logger.warning("gamma is set to 1.0 for rloo, reinforce_baseline, and grpo")
                    kwargs["gamma"] = 1.0

                experience.returns = self.get_cumulative_returns(
                    reward,
                    kwargs["gamma"],
                )
                experience.advantages = deepcopy(experience.returns)
            else:
                raise Exception(f"Unkown advantage_estimator {self.advantage_estimator}")

            # calculate the return info.
            return_sums = reward.sum(dim=-1)
            experience.info["return"] = return_sums
            # remove unnecessary info
            experience.kl = None
            experience.to_device("cpu")

        return experiences

    @torch.no_grad()
    def get_advantages_and_returns(
        self,
        values: torch.Tensor,
        rewards: torch.Tensor,
        action_mask: torch.Tensor,
        gamma: float,
        lambd: float,
    ) -> Tuple[torch.Tensor, torch.Tensor]:
        """Function that computes advantages and returns from rewards and values.
        Calculated as in the original PPO paper: https://arxiv.org/abs/1707.06347
        Note that rewards may include a KL divergence loss term.

        Advantages looks like this:
        Adv1 =  R1 + γ * λ * R2     + γ^2 * λ^2 * R3       + ...
              - V1 + γ * (1 - λ) V2 + γ^2 * λ * (1 - λ) V3 + ...

        Returns looks like this:
        Ret1 =  R1 + γ * λ * R2     + γ^2 * λ^2 * R3       + ...
                   + γ * (1 - λ) V2 + γ^2 * λ * (1 - λ) V3 + ...

        Input:
        - values: Tensor of shape (batch_size, response_size)
        - rewards: Tensor of shape (batch_size, response_size)

        Output:
        - advantages: Tensor of shape (batch_size, response_size)
        - returns: Tensor of shape (batch_size, response_size)
        """
        lastgaelam = 0
        advantages_reversed = []
        response_length = rewards.size(1)

        # Mask invalid responses
        if action_mask is not None:
            values = action_mask * values
            rewards = action_mask * rewards

        for t in reversed(range(response_length)):
            nextvalues = values[:, t + 1] if t < response_length - 1 else 0.0
            delta = rewards[:, t] + gamma * nextvalues - values[:, t]
            lastgaelam = delta + gamma * lambd * lastgaelam
            advantages_reversed.append(lastgaelam)
        advantages = torch.stack(advantages_reversed[::-1], dim=1)
        returns = advantages + values
        return advantages.detach(), returns

    @torch.no_grad()
    def get_cumulative_returns(
        self,
        rewards: torch.Tensor,
        gamma: float,
    ) -> Tuple[torch.Tensor, torch.Tensor]:
        """
        Function that computes advantages and returns from rewards using REINFORCE.
        REINFORCE uses cumulative returns without the GAE (Generalized Advantage Estimation).

        Input:
        - rewards: Tensor of shape (batch_size, response_size)
        - gamma: discount factor

        Output:
        - returns: Tensor of shape (batch_size, response_size)
        """
<<<<<<< HEAD

        if isinstance(rewards, list):
            # packing samples
            # TODO: this is slow...
            # if action_mask is not None:
            #     returns = []
            #     for r, am in zip(rewards, action_mask):
            #         ret = self.get_cumulative_returns(r.unsqueeze(0), am.unsqueeze(0), gamma)
            #         returns.append(ret.squeeze(0))
            #     return returns
            # else:
            returns = []
            for r in rewards:
                ret = self.get_cumulative_returns(r.unsqueeze(0), gamma)
                returns.append(ret.squeeze(0))
            return returns

=======
>>>>>>> 64ad6d05
        response_length = rewards.size(1)
        returns = torch.zeros_like(rewards)
        cumulative_return = torch.zeros(rewards.size(0), device=rewards.device)

        # Mask invalid responses if action_mask is provided
        # if action_mask is not None:
        #     # TODO: THIS MIGHT BE WRONG
        #     if action_mask.size(1) == rewards.size(1):
        #         rewards = action_mask * rewards
            #     # Truncate action_mask to match rewards, for packed samples
            #     if action_mask.size(1) > rewards.size(1):
            #         action_mask = action_mask[:, action_mask.size(1) - rewards.size(1):]
            #     else:
            #         assert False, "rewards has more elements than action_mask"
            

        # Calculate returns by accumulating discounted rewards
        for t in reversed(range(response_length)):
            cumulative_return = rewards[:, t] + gamma * cumulative_return
            returns[:, t] = cumulative_return

        return returns

    @torch.no_grad()
<<<<<<< HEAD
    def generate_samples(self, all_prompts: List[str], **generate_kwargs) -> List[Samples]:
=======
    def generate_samples(self, all_prompts: List[str], all_labels, **generate_kwargs) -> Samples:
>>>>>>> 64ad6d05
        """
        Generate samples and return in batches.

        When not using vllm, we will fallback to the default implementation,
        in which actor will be used to generate samples.
        """
        if self.vllm_engines is None:
            return self._generate_with_hf(all_prompts, **generate_kwargs)

        # vLLM generation
        return self._generate_vllm(all_prompts, **generate_kwargs)

    @torch.no_grad()
<<<<<<< HEAD
    def _generate_with_hf(self, all_examples: List[dict], **generate_kwargs) -> List[Samples]:
=======
    def _generate_with_hf(self, all_prompts: List[str], all_labels, **generate_kwargs) -> Samples:
>>>>>>> 64ad6d05
        """
        Generate samples and return in batches.
        """
        assert not getattr(self, "packing_samples", False)
        args = self.strategy.args
        self.actor.eval()
        # sample multiple response
<<<<<<< HEAD
        all_prompts = [example["prompts"] for example in all_examples]
        full_data = [example.get("full_data", None) for example in all_examples]
        all_solutions = [example.get("solution", None) for example in all_examples]
        
        all_prompts = sum([[prompt] * args.n_samples_per_prompt for prompt in all_prompts], [])
        all_solutions = sum([[solution] * args.n_samples_per_prompt for solution in all_solutions], [])
        samples_list = []
=======
        n_samples_per_prompt = generate_kwargs.pop("n_samples_per_prompt", args.n_samples_per_prompt)
        all_prompts = sum([[prompt] * n_samples_per_prompt for prompt in all_prompts], [])
        all_labels = sum([[label] * n_samples_per_prompt for label in all_labels], [])
        rollout_sequences = []
        rollout_attention_mask = []
        rollout_action_mask = []
>>>>>>> 64ad6d05
        for i in range(0, len(all_prompts), args.micro_rollout_batch_size):
            prompts = all_prompts[i : i + args.micro_rollout_batch_size]
            inputs = self.tokenize_fn(prompts, self.prompt_max_len, device="cuda")
            sequences, attention_mask, action_mask = self.actor.generate(**inputs, **generate_kwargs)
<<<<<<< HEAD
            samples = Samples(
                sequences=sequences,
                attention_mask=attention_mask,
                action_mask=action_mask,
                num_actions=action_mask.size(1),
                packed_seq_lens=None,
                response_length=action_mask.float().sum(dim=-1),
                total_length=attention_mask.float().sum(dim=-1),
                prompts=prompts,
                pad_len=None,
            )
            samples_list.append(samples)
        return samples_list

    def _generate_vllm(self, all_examples: List[dict], **kwargs) -> List[Samples]:
=======
            rollout_sequences.append(sequences)
            rollout_attention_mask.append(attention_mask)
            rollout_action_mask.append(action_mask)
        rollout_sequences = torch.cat(rollout_sequences, dim=0)
        rollout_attention_mask = torch.cat(rollout_attention_mask, dim=0)
        rollout_action_mask = torch.cat(rollout_action_mask, dim=0)
        rollout_samples = Samples(
            sequences=rollout_sequences,
            attention_mask=rollout_attention_mask,
            action_mask=rollout_action_mask,
            response_length=rollout_action_mask.float().sum(dim=-1),
            total_length=rollout_attention_mask.float().sum(dim=-1),
            prompts=all_prompts,
            labels=all_labels,
        )
        return rollout_samples

    def _generate_vllm(self, all_prompts: List[str], all_labels, **kwargs) -> Samples:
>>>>>>> 64ad6d05
        from vllm import SamplingParams
        
        all_prompts = [example["prompts"] for example in all_examples]
        full_data = [example.get("full_data", None) for example in all_examples]
        all_solutions = [example.get("solution", None) for example in all_examples]
        
        # prompt_token_id_map = {}
        # prompt_token_ids = self.tokenize_fn(all_prompts, self.prompt_max_len, padding=False)["input_ids"] 
        # for i, prompt_tokens in enumerate(prompt_token_ids):
        #     prompt_token_id_map[str(prompt_tokens)] = i

        # round-robin load balance
        rank = torch.distributed.get_rank() // self.strategy.ring_attn_size
        world_size = torch.distributed.get_world_size() // self.strategy.ring_attn_size

        # Select LLM engines: assign each rank an engine, or cycle through engines if world_size < engine_count
        if len(self.vllm_engines) <= world_size:
            llms = [self.vllm_engines[rank % len(self.vllm_engines)]]
        else:
            llms = self.vllm_engines[rank::world_size]

        args = self.strategy.args

        sampling_params = SamplingParams(
            temperature=kwargs.get("temperature", 1.0),
            top_p=kwargs.get("top_p", 1.0),
            top_k=kwargs.get("top_k", -1),
            max_tokens=kwargs.get("max_new_tokens", 1024),
            min_tokens=kwargs.get("min_new_tokens", 1),
            skip_special_tokens=kwargs.get("skip_special_tokens", False),
            include_stop_str_in_output=True,
        )

        # Expand prompt list based on the number of samples per prompt
<<<<<<< HEAD
        all_prompts = sum([[prompt] * args.n_samples_per_prompt for prompt in all_prompts], [])
=======
        n_samples_per_prompt = kwargs.pop("n_samples_per_prompt", args.n_samples_per_prompt)
        all_prompts = sum([[prompt] * n_samples_per_prompt for prompt in all_prompts], [])
        all_labels = sum([[label] * n_samples_per_prompt for label in all_labels], [])
>>>>>>> 64ad6d05
        all_prompt_token_ids = self.tokenize_fn(all_prompts, self.prompt_max_len, padding=False)["input_ids"]
        all_full_data = sum([[datum] * args.n_samples_per_prompt for datum in full_data], [])
        all_solutions = sum([[solution] * args.n_samples_per_prompt for solution in all_solutions], [])
        assert len(all_prompts) == len(all_full_data) == len(all_solutions)
        
        # Distribute requests to engines and collect responses to outputs
        refs = []
        batch_size = (len(all_prompt_token_ids) + len(llms) - 1) // len(llms)
        for i, llm in enumerate(llms):
            prompt_token_ids = all_prompt_token_ids[i * batch_size : (i + 1) * batch_size]

            if vars(self.strategy.args).get("env_file", False):
                datum = all_full_data[i * batch_size : (i + 1) * batch_size]
                refs.append(
                    llm.add_requests.remote(rank, sampling_params=sampling_params, multiturn=True, full_data=datum, env_maker=self.strategy.args.env_maker, prompt_token_ids=None)
                )
            else:
                refs.append(
                    llm.add_requests.remote(rank, sampling_params=sampling_params, prompt_token_ids=prompt_token_ids)
                )
        if vars(self.strategy.args).get("env_file", False):
            outputs = ray.get(refs)
            all_outputs = sum(outputs, [])
        else:
            all_outputs = ray.get(refs)

        # Waiting for all requests to be sent
        if self.strategy.ring_attn_group is not None:
            dist.barrier(group=self.ring_rank0_group)
        else:
            dist.barrier()
        torch.cuda.synchronize()

        # # Retrieve and combine results from all outputs
        # all_output_refs = []
        # for i, llm in enumerate(llms):
        #     all_output_refs.append(llm.get_responses.remote(rank))
        # all_outputs = sum(ray.get(all_output_refs), [])

<<<<<<< HEAD
        samples_list = []
        for i in range(0, len(all_outputs), args.micro_rollout_batch_size):
            outputs = all_outputs[i : i + args.micro_rollout_batch_size]
            solutions = all_solutions[i : i + args.micro_rollout_batch_size]
            assert len(outputs) == len(solutions) or solutions[0] is None
            if not self.packing_samples:
                # NOTE: concat all outputs to following format:
                #
                # | [PAD] [PAD] token token token | token token [EOS] [PAD] |
                # | token token token token token | token token [EOS] [PAD] |
                # | [PAD] [PAD] [PAD] token token | token token token [EOS] |
                # |<---------- prompt ----------->|<-------- answer ------->|
                assert (full_data[0] is None), "RL environments currently only supported with sample packing"
                max_input_len, max_output_len = 0, 0
                for output in outputs:
                    max_input_len = max(max_input_len, len(output.prompt_token_ids))
                    max_output_len = max(max_output_len, len(output.outputs[0].token_ids))

                pad_token_id, eos_token_id = self.tokenizer.pad_token_id, self.tokenizer.eos_token_id
                sequences = []
                prompt_token_ids = []
                for output in outputs:
                    # left padding input
                    input_len = len(output.prompt_token_ids)
                    input_ids = [pad_token_id] * (max_input_len - input_len) + list(output.prompt_token_ids)
                    prompt_token_ids.append(output.prompt_token_ids)

                    # right padding output
                    output_len = len(output.outputs[0].token_ids)
                    output_ids = list(output.outputs[0].token_ids) + [pad_token_id] * (max_output_len - output_len)

                    # concat input and output
                    sequences.append(input_ids + output_ids)

                sequences = torch.tensor(sequences)
                sequences, attention_mask, action_mask = self.actor.process_sequences(
                    sequences, max_input_len, eos_token_id, pad_token_id
                )
                sequences = sequences.to("cuda")
                attention_mask = attention_mask.to("cuda")
                action_mask = action_mask.to("cuda")
                samples_list.append(
                    Samples(
                        sequences=sequences,
                        attention_mask=attention_mask,
                        action_mask=action_mask,
                        num_actions=action_mask.size(1),
                        packed_seq_lens=None,
                        response_length=action_mask.float().sum(dim=-1),
                        total_length=attention_mask.float().sum(dim=-1),
                        reward=None,
                        solutions=solutions.copy() if solutions[0] is not None else None,
                        pad_len=None,
                    )
                )
            else:
                # NOTE: concat all outputs to following format:
                #
                # | token token token | token token [EOS] | token token token token token | token token [EOS] | token token | token token token [EOS] |
                # |<---  prompt ----->|<---- answer ----->|<---------- prompt ----------->|<----- answer ---->|<- prompt -->|<-------- answer ------->|
                pad_token_id, eos_token_id = self.tokenizer.pad_token_id, self.tokenizer.eos_token_id
                sequences = []
                packed_seq_lens = []
                attention_mask = []  # For sequence identification
                action_masks = []    # For masking assistant responses
                num_actions = []
                
                
                if full_data[0] is not None:
                    # Sequence packing with multiple turns
                    # rewards = []
                    # for i, (conversation, reward) in enumerate(outputs):
                    #     current_seq = []
                    #     current_action_mask = []
                    #     total_len = 0
                    #     rewards.append(reward)
                        
                    #     # Process each turn in the conversation
                    #     for turn in conversation.tokens_by_turn:
                    #         prompt_tokens = turn["input_tokens"]
                    #         response_tokens = turn["output_tokens"]
                            
                    #         # Add tokens to sequence
                    #         current_seq.extend(prompt_tokens)
                    #         current_seq.extend(response_tokens)
                            
                    #         # Mark which tokens are from assistant (1) vs user (0)
                    #         current_action_mask.extend([False] * (len(prompt_tokens) - 1))  # User prompt
                    #         current_action_mask.extend(([True] * len(response_tokens)) + [False])  # Assistant response
                            
                    #         total_len += len(prompt_tokens) + len(response_tokens)
                        
                    #     # Store sequence info
                    #     sequences.extend(current_seq)
                    #     packed_seq_lens.append(total_len)
                    #     attention_mask.extend([i + 1] * total_len)  # Sequence identifier
                    #     action_masks.extend(current_action_mask)
                    #     num_actions.append(sum(current_action_mask))  # Total response tokens
                    # action_mask = torch.tensor(action_masks, device="cuda").unsqueeze(0)
                    action_mask = None
                    rewards = []
                    for i, (conversation, reward) in enumerate(outputs):
                        input_len = len(conversation.first_prompt_tokens)
                        total_len = len(conversation.all_tokens)
                        packed_seq_lens.append(total_len)
                        sequences.extend(conversation.all_tokens)
                        attention_mask.extend([i + 1] * total_len)

                        num_actions.append(max(1, total_len - input_len))
                        rewards.append(reward)
                else:
                    # Sequence packing with single turn
                    action_mask = None
                    rewards = None
                    for i, output in enumerate(outputs):
                        input_len = len(output.prompt_token_ids)
                        output_len = len(output.outputs[0].token_ids)
                        packed_seq_lens.append(input_len + output_len)
                        sequences.extend(output.prompt_token_ids + list(output.outputs[0].token_ids))
                        attention_mask.extend([i + 1] * (input_len + output_len))

                        num_actions.append(max(1, output_len))
                
                # pad seq makes the sequence a multiple of ring_attention_size.
                pad_len = None
                if self.strategy.ring_attn_group is not None:
                    pad_len, sequences, attention_mask, num_actions, packed_seq_lens = pad_sequences(
                        sequences=sequences,
                        attention_mask=attention_mask,
                        num_actions=num_actions,
                        packed_seq_lens=packed_seq_lens,
                        ring_attn_group=self.strategy.ring_attn_group,
                        pad_token_id=pad_token_id,
                    )

                    sequences = torch.tensor(sequences, device="cuda").unsqueeze(0)
                    attention_mask = torch.tensor(attention_mask, device="cuda").unsqueeze(0)

                    response_length = torch.tensor(num_actions, device="cuda", dtype=torch.float)
                    total_length = torch.tensor(packed_seq_lens, device="cuda", dtype=torch.float)
                    samples_list.append(
                        Samples(
                            sequences=sequences,
                            attention_mask=attention_mask,
                            action_mask=action_mask,
                            num_actions=num_actions,
                            packed_seq_lens=packed_seq_lens,
                            response_length=response_length,
                            total_length=total_length,
                            reward=rewards,
                            solutions=solutions.copy() if solutions[0] is not None else None,
                            pad_len=pad_len,
                        )
                    )
                else:
                    sequences = torch.tensor(sequences, device="cuda").unsqueeze(0)
                    attention_mask = torch.tensor(attention_mask, device="cuda").unsqueeze(0)

                    response_length = torch.tensor(num_actions, device="cuda", dtype=torch.float)
                    total_length = torch.tensor(packed_seq_lens, device="cuda", dtype=torch.float)
                    samples_list.append(
                        Samples(
                            sequences=sequences,
                            attention_mask=attention_mask,
                            action_mask=action_mask,
                            num_actions=num_actions,
                            packed_seq_lens=packed_seq_lens,
                            response_length=response_length,
                            total_length=total_length,
                            reward=rewards,
                            solutions=solutions.copy() if solutions[0] is not None else None,
                            pad_len=None
                        )
                    )
        return samples_list
=======
        #
        # NOTE: concat all outputs to following format:
        #
        # | [PAD] [PAD] token token token | token token [EOS] [PAD] |
        # | token token token token token | token token [EOS] [PAD] |
        # | [PAD] [PAD] [PAD] token token | token token token [EOS] |
        # |<---------- prompt ----------->|<-------- answer ------->|
        max_input_len, max_output_len = 0, 0
        for output in all_outputs:
            max_input_len = max(max_input_len, len(output.prompt_token_ids))
            max_output_len = max(max_output_len, len(output.outputs[0].token_ids))

        pad_token_id, eos_token_id = self.tokenizer.pad_token_id, self.tokenizer.eos_token_id
        sequences = []
        for output in all_outputs:
            # left padding input
            # TODO(gzpan): check if trunc input to max_input_len?
            input_len = len(output.prompt_token_ids)
            input_ids = [pad_token_id] * (max_input_len - input_len) + list(output.prompt_token_ids)

            # right padding output
            # TODO(gzpan): check if trunc output to max_output_len?
            output_len = len(output.outputs[0].token_ids)
            output_ids = list(output.outputs[0].token_ids) + [pad_token_id] * (max_output_len - output_len)

            # concat input and output
            sequences.append(input_ids + output_ids)

        sequences = torch.tensor(sequences)
        sequences, attention_mask, action_mask = self.actor.process_sequences(
            sequences, max_input_len, eos_token_id, pad_token_id
        )
        sequences = sequences.to("cuda")
        attention_mask = attention_mask.to("cuda")
        action_mask = action_mask.to("cuda")
        response_length = action_mask.float().sum(dim=-1)
        total_length = attention_mask.float().sum(dim=-1)

        rollout_samples = Samples(
            sequences=sequences,
            attention_mask=attention_mask,
            action_mask=action_mask,
            response_length=response_length,
            total_length=total_length,
            prompts=all_prompts,
            labels=all_labels,
        )

        return rollout_samples
>>>>>>> 64ad6d05

    def flush(self):
        "Ensure all experience has been send to critic"
        if self.critic is not None:
            ray.get(self._ref)
            self._ref = None<|MERGE_RESOLUTION|>--- conflicted
+++ resolved
@@ -116,13 +116,9 @@
     action_mask: Optional[torch.BoolTensor]
     response_length: torch.Tensor
     total_length: torch.Tensor
-<<<<<<< HEAD
     reward: Optional[List[float]]
     solutions: Optional[List[str]]    
-    pad_len: Optional[int]
-=======
-    prompts: list[str]
-    labels: list[str]
+    packed_seq_lens: Optional[torch.Tensor]
 
     def __init__(
         self,
@@ -132,8 +128,9 @@
         response_length=None,
         total_length=None,
         prompts=None,
-        labels=None,
         packed_seq_lens=None,
+        rewards=None,
+        solutions=None,
     ):
         self.sequences = sequences
         self.attention_mask = attention_mask
@@ -141,8 +138,9 @@
         self.response_length = response_length
         self.total_length = total_length
         self.prompts = prompts or []
-        self.labels = labels or []
         self.packed_seq_lens = packed_seq_lens
+        self.rewards = rewards
+        self.solutions = solutions
 
     def split(self, split_size: int):
         sequences_list = self.sequences.split(split_size, dim=0)
@@ -158,9 +156,15 @@
             sample.total_length = sample.attention_mask.float().sum(dim=-1)
             sample.prompts = self.prompts[i * split_size : (i + 1) * split_size]
             sample.labels = self.labels[i * split_size : (i + 1) * split_size]
+            
+            if self.rewards is not None:
+                sample.rewards = self.rewards[i * split_size : (i + 1) * split_size]
+            
+            if self.solutions is not None:
+                sample.solutions = self.solutions[i * split_size : (i + 1) * split_size]
+            
             sample_list.append(sample)
         return sample_list
->>>>>>> 64ad6d05
 
     
 class BaseExperienceMaker(ABC):
@@ -268,14 +272,8 @@
         if self.strategy.ring_attn_group is not None:
             # Only rank 0 in the ring attention group executes the generation function, and then broadcasts it to all other ranks.
             if self.strategy.ring_attn_rank == 0:
-<<<<<<< HEAD
-                samples_list = self.generate_samples(all_prompts, **generate_kwargs)
-
-                dist.broadcast_object_list(samples_list, src=dist.get_rank(), group=self.strategy.ring_attn_group)
-=======
-                rollout_samples = self.generate_samples(all_prompts, all_labels, **generate_kwargs)
+                rollout_samples = self.generate_samples(all_prompts, **generate_kwargs)
                 dist.broadcast_object_list([rollout_samples], src=dist.get_rank(), group=self.strategy.ring_attn_group)
->>>>>>> 64ad6d05
             else:
                 rollout_samples = [None]
                 dist.broadcast_object_list(
@@ -283,11 +281,7 @@
                 )
                 rollout_samples = rollout_samples[0]
         else:
-<<<<<<< HEAD
-            samples_list = self.generate_samples(all_prompts, **generate_kwargs)
-=======
-            rollout_samples = self.generate_samples(all_prompts, all_labels, **generate_kwargs)
->>>>>>> 64ad6d05
+            rollout_samples = self.generate_samples(all_prompts, **generate_kwargs)
 
         # vLLM offload when vllm_enable_sleep
         if self.strategy.args.vllm_enable_sleep:
@@ -297,12 +291,7 @@
         torch_dist_barrier_and_cuda_sync()
 
         # Make experiences (models forward: logprobs, values, rewards, and kl divergence)
-<<<<<<< HEAD
-        experiences = self.make_experience(samples_list)
-        
-=======
         experiences = self.make_experience(rollout_samples)
->>>>>>> 64ad6d05
 
         # Process experiences (reward shaping, etc.)
         experiences = self.compute_advantages_and_returns(experiences, **generate_kwargs)
@@ -316,20 +305,16 @@
         return experiences
 
     @torch.no_grad()
-    def make_experience(self, rollout_samples: Samples) -> List[Experience]:
+    def make_experience(self, rollout_samples: List[Samples]) -> List[Experience]:
         """
         Turn samples into experience by calculating logprobs, values, rewards, and kl divergence.
         """
-<<<<<<< HEAD
-        
-=======
         start_time = time.time()
         if dist.get_rank() == 0:
             logger.info(
-                f"🚀 Starting experience making with {len(rollout_samples.sequences) * dist.get_world_size() // self.strategy.ring_attn_size} batches"
+                f"🚀 Starting experience making with {len(rollout_samples) * len(rollout_samples.sequences) * dist.get_world_size() // self.strategy.ring_attn_size} batches"
             )
 
->>>>>>> 64ad6d05
         args = self.strategy.args
         self.actor.eval()
         device = torch.cuda.current_device()
@@ -342,16 +327,9 @@
         # Convert samples into lists of tensors and metadata for batch processing
         sequences_list = [s.sequences for s in samples_list]
         attention_mask_list = [s.attention_mask for s in samples_list]
-<<<<<<< HEAD
-        num_actions_list = [s.num_actions for s in samples_list]
-        packed_seq_lens_list = [s.packed_seq_lens for s in samples_list]
+        action_mask_list = [s.action_mask for s in samples_list]
         solutions_list = [s.solutions for s in samples_list]
         pre_calc_rewards_list = [s.reward for s in samples_list]
-=======
-        action_mask_list = [s.action_mask for s in samples_list]
-        prompts_list = [p for s in samples_list for p in s.prompts]
-        labels_list = [l for s in samples_list for l in s.labels]
->>>>>>> 64ad6d05
 
         # Move data to CPU for remote processing
         sequences_cpu_list = [seq.to("cpu") for seq in sequences_list]
@@ -667,7 +645,6 @@
         Output:
         - returns: Tensor of shape (batch_size, response_size)
         """
-<<<<<<< HEAD
 
         if isinstance(rewards, list):
             # packing samples
@@ -685,8 +662,6 @@
                 returns.append(ret.squeeze(0))
             return returns
 
-=======
->>>>>>> 64ad6d05
         response_length = rewards.size(1)
         returns = torch.zeros_like(rewards)
         cumulative_return = torch.zeros(rewards.size(0), device=rewards.device)
@@ -711,11 +686,7 @@
         return returns
 
     @torch.no_grad()
-<<<<<<< HEAD
     def generate_samples(self, all_prompts: List[str], **generate_kwargs) -> List[Samples]:
-=======
-    def generate_samples(self, all_prompts: List[str], all_labels, **generate_kwargs) -> Samples:
->>>>>>> 64ad6d05
         """
         Generate samples and return in batches.
 
@@ -729,11 +700,7 @@
         return self._generate_vllm(all_prompts, **generate_kwargs)
 
     @torch.no_grad()
-<<<<<<< HEAD
     def _generate_with_hf(self, all_examples: List[dict], **generate_kwargs) -> List[Samples]:
-=======
-    def _generate_with_hf(self, all_prompts: List[str], all_labels, **generate_kwargs) -> Samples:
->>>>>>> 64ad6d05
         """
         Generate samples and return in batches.
         """
@@ -741,43 +708,20 @@
         args = self.strategy.args
         self.actor.eval()
         # sample multiple response
-<<<<<<< HEAD
         all_prompts = [example["prompts"] for example in all_examples]
         full_data = [example.get("full_data", None) for example in all_examples]
         all_solutions = [example.get("solution", None) for example in all_examples]
         
-        all_prompts = sum([[prompt] * args.n_samples_per_prompt for prompt in all_prompts], [])
-        all_solutions = sum([[solution] * args.n_samples_per_prompt for solution in all_solutions], [])
-        samples_list = []
-=======
         n_samples_per_prompt = generate_kwargs.pop("n_samples_per_prompt", args.n_samples_per_prompt)
         all_prompts = sum([[prompt] * n_samples_per_prompt for prompt in all_prompts], [])
-        all_labels = sum([[label] * n_samples_per_prompt for label in all_labels], [])
+        all_solutions = sum([[solution] * n_samples_per_prompt for solution in all_solutions], [])
         rollout_sequences = []
         rollout_attention_mask = []
         rollout_action_mask = []
->>>>>>> 64ad6d05
         for i in range(0, len(all_prompts), args.micro_rollout_batch_size):
             prompts = all_prompts[i : i + args.micro_rollout_batch_size]
             inputs = self.tokenize_fn(prompts, self.prompt_max_len, device="cuda")
             sequences, attention_mask, action_mask = self.actor.generate(**inputs, **generate_kwargs)
-<<<<<<< HEAD
-            samples = Samples(
-                sequences=sequences,
-                attention_mask=attention_mask,
-                action_mask=action_mask,
-                num_actions=action_mask.size(1),
-                packed_seq_lens=None,
-                response_length=action_mask.float().sum(dim=-1),
-                total_length=attention_mask.float().sum(dim=-1),
-                prompts=prompts,
-                pad_len=None,
-            )
-            samples_list.append(samples)
-        return samples_list
-
-    def _generate_vllm(self, all_examples: List[dict], **kwargs) -> List[Samples]:
-=======
             rollout_sequences.append(sequences)
             rollout_attention_mask.append(attention_mask)
             rollout_action_mask.append(action_mask)
@@ -791,12 +735,11 @@
             response_length=rollout_action_mask.float().sum(dim=-1),
             total_length=rollout_attention_mask.float().sum(dim=-1),
             prompts=all_prompts,
-            labels=all_labels,
+            solutions=all_solutions,
         )
         return rollout_samples
 
-    def _generate_vllm(self, all_prompts: List[str], all_labels, **kwargs) -> Samples:
->>>>>>> 64ad6d05
+    def _generate_vllm(self, all_examples: List[dict], **kwargs) -> List[Samples]:
         from vllm import SamplingParams
         
         all_prompts = [example["prompts"] for example in all_examples]
@@ -831,17 +774,12 @@
         )
 
         # Expand prompt list based on the number of samples per prompt
-<<<<<<< HEAD
-        all_prompts = sum([[prompt] * args.n_samples_per_prompt for prompt in all_prompts], [])
-=======
         n_samples_per_prompt = kwargs.pop("n_samples_per_prompt", args.n_samples_per_prompt)
         all_prompts = sum([[prompt] * n_samples_per_prompt for prompt in all_prompts], [])
-        all_labels = sum([[label] * n_samples_per_prompt for label in all_labels], [])
->>>>>>> 64ad6d05
         all_prompt_token_ids = self.tokenize_fn(all_prompts, self.prompt_max_len, padding=False)["input_ids"]
-        all_full_data = sum([[datum] * args.n_samples_per_prompt for datum in full_data], [])
-        all_solutions = sum([[solution] * args.n_samples_per_prompt for solution in all_solutions], [])
-        assert len(all_prompts) == len(all_full_data) == len(all_solutions)
+        all_full_data = sum([[datum] * n_samples_per_prompt for datum in full_data], [])
+        all_solutions = sum([[solution] * n_samples_per_prompt for solution in all_solutions], [])
+        assert len(all_prompts) == len(all_full_data)
         
         # Distribute requests to engines and collect responses to outputs
         refs = []
@@ -877,7 +815,6 @@
         #     all_output_refs.append(llm.get_responses.remote(rank))
         # all_outputs = sum(ray.get(all_output_refs), [])
 
-<<<<<<< HEAD
         samples_list = []
         for i in range(0, len(all_outputs), args.micro_rollout_batch_size):
             outputs = all_outputs[i : i + args.micro_rollout_batch_size]
@@ -905,12 +842,13 @@
                     input_ids = [pad_token_id] * (max_input_len - input_len) + list(output.prompt_token_ids)
                     prompt_token_ids.append(output.prompt_token_ids)
 
-                    # right padding output
-                    output_len = len(output.outputs[0].token_ids)
-                    output_ids = list(output.outputs[0].token_ids) + [pad_token_id] * (max_output_len - output_len)
-
-                    # concat input and output
-                    sequences.append(input_ids + output_ids)
+                # right padding output
+                # TODO(gzpan): check if trunc output to max_output_len?
+                output_len = len(output.outputs[0].token_ids)
+                output_ids = list(output.outputs[0].token_ids) + [pad_token_id] * (max_output_len - output_len)
+
+                # concat input and output
+                sequences.append(input_ids + output_ids)
 
                 sequences = torch.tensor(sequences)
                 sequences, attention_mask, action_mask = self.actor.process_sequences(
@@ -1053,57 +991,6 @@
                         )
                     )
         return samples_list
-=======
-        #
-        # NOTE: concat all outputs to following format:
-        #
-        # | [PAD] [PAD] token token token | token token [EOS] [PAD] |
-        # | token token token token token | token token [EOS] [PAD] |
-        # | [PAD] [PAD] [PAD] token token | token token token [EOS] |
-        # |<---------- prompt ----------->|<-------- answer ------->|
-        max_input_len, max_output_len = 0, 0
-        for output in all_outputs:
-            max_input_len = max(max_input_len, len(output.prompt_token_ids))
-            max_output_len = max(max_output_len, len(output.outputs[0].token_ids))
-
-        pad_token_id, eos_token_id = self.tokenizer.pad_token_id, self.tokenizer.eos_token_id
-        sequences = []
-        for output in all_outputs:
-            # left padding input
-            # TODO(gzpan): check if trunc input to max_input_len?
-            input_len = len(output.prompt_token_ids)
-            input_ids = [pad_token_id] * (max_input_len - input_len) + list(output.prompt_token_ids)
-
-            # right padding output
-            # TODO(gzpan): check if trunc output to max_output_len?
-            output_len = len(output.outputs[0].token_ids)
-            output_ids = list(output.outputs[0].token_ids) + [pad_token_id] * (max_output_len - output_len)
-
-            # concat input and output
-            sequences.append(input_ids + output_ids)
-
-        sequences = torch.tensor(sequences)
-        sequences, attention_mask, action_mask = self.actor.process_sequences(
-            sequences, max_input_len, eos_token_id, pad_token_id
-        )
-        sequences = sequences.to("cuda")
-        attention_mask = attention_mask.to("cuda")
-        action_mask = action_mask.to("cuda")
-        response_length = action_mask.float().sum(dim=-1)
-        total_length = attention_mask.float().sum(dim=-1)
-
-        rollout_samples = Samples(
-            sequences=sequences,
-            attention_mask=attention_mask,
-            action_mask=action_mask,
-            response_length=response_length,
-            total_length=total_length,
-            prompts=all_prompts,
-            labels=all_labels,
-        )
-
-        return rollout_samples
->>>>>>> 64ad6d05
 
     def flush(self):
         "Ensure all experience has been send to critic"
