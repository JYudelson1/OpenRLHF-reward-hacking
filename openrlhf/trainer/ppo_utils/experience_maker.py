--- conflicted
+++ resolved
@@ -14,13 +14,8 @@
 from openrlhf.models.ring_attn_utils import pad_sequences, unpad_sequences
 from openrlhf.models.utils import compute_approx_kl, compute_reward, masked_mean, unpacking_samples
 from openrlhf.utils.logging_utils import init_logger
-<<<<<<< HEAD
-from openrlhf.utils.remote_rm_utils import remote_rm_fn, remote_rm_fn_ray
+from openrlhf.utils.remote_rm_utils import remote_rm_fn_ray
 from openrlhf.utils import AgentConversation
-=======
-from openrlhf.utils.remote_rm_utils import remote_rm_fn_ray
-
->>>>>>> db77a301
 logger = init_logger(__name__)
 
 
@@ -124,19 +119,11 @@
     packed_seq_lens: Optional[torch.Tensor]
     response_length: torch.Tensor
     total_length: torch.Tensor
-<<<<<<< HEAD
     reward: Optional[List[float]]
-    solutions: Optional[List[str]]
+    solutions: Optional[List[str]]    pad_len: Optional[int]
+
     
-class NaiveExperienceMaker(ABC):
-=======
-    prompts: list[str]
-    labels: list[str]
-    pad_len: Optional[int]
-
-
 class BaseExperienceMaker(ABC):
->>>>>>> db77a301
     """
     Base experience maker that only handles initialization.
     """
@@ -223,47 +210,11 @@
         After that, we will calculate the advantages and returns for each experience.
         """
         args = self.strategy.args
-<<<<<<< HEAD
-        samples_list = self.generate_samples(all_prompts, **generate_kwargs)
-        torch.distributed.barrier()
-=======
->>>>>>> db77a301
 
         # vLLM wakeup when vllm_enable_sleep
         if self.strategy.args.vllm_enable_sleep:
             from openrlhf.trainer.ray.vllm_engine import batch_vllm_engine_call
 
-<<<<<<< HEAD
-        multi_reasoning = args.env_maker is not None
-        experiences, rewards = self.process_experiences(experiences, multi_reasoning)
-
-        # calculate return and advantages
-        for experience, reward in zip(experiences, rewards):
-            experience = experience.to_device("cuda")
-            reward = reward.to(device="cuda")
-            num_actions = experience.info["num_actions"]
-            reward = compute_reward(
-                reward,
-                self.kl_ctl.value,
-                experience.kl,
-                action_mask=experience.action_mask,
-                num_actions=num_actions,
-                reward_clip_range=args.reward_clip_range,
-                sample_packing=getattr(self.strategy.args, "packing_samples", False),
-            )
-
-            if self.advantage_estimator == "gae":
-                experience.advantages, experience.returns = self.get_advantages_and_returns(
-                    experience.values,
-                    reward,
-                    generate_kwargs["gamma"],
-                    generate_kwargs["lambd"],
-                )
-            elif self.advantage_estimator in ["reinforce", "rloo", "grpo"]:
-                experience.returns = self.get_cumulative_returns(
-                    reward,
-                    generate_kwargs["gamma"],
-=======
             batch_vllm_engine_call(self.vllm_engines, "wake_up")
             torch.distributed.barrier()
             torch.cuda.synchronize()
@@ -282,7 +233,6 @@
                 )
                 dist.broadcast_object_list(
                     samples_list, src=self.strategy.ring_attn_ranks[0], group=self.strategy.ring_attn_group
->>>>>>> db77a301
                 )
         else:
             samples_list = self.generate_samples(all_prompts, all_labels, **generate_kwargs)
@@ -291,48 +241,13 @@
         if self.strategy.args.vllm_enable_sleep:
             batch_vllm_engine_call(self.vllm_engines, "sleep")
 
-<<<<<<< HEAD
-    @torch.no_grad()
-    def generate_samples(self, all_examples: List[dict], **generate_kwargs) -> List[Samples]:
-        """
-        Generate samples and return in batches.
-        """
-        all_prompts = [example.get("prompts", None) for example in all_examples]
-        full_data = [example.get("full_data", None) for example in all_examples]
-        all_solutions = [example.get("solution", None) for example in all_examples]
-        
-        assert not getattr(self, "packing_samples", False)
-        args = self.strategy.args
-        self.actor.eval()
-        # sample multiple response
-        all_prompts = sum([[prompt] * args.n_samples_per_prompt for prompt in all_prompts], [])
-        samples_list = []
-        for i in range(0, len(all_prompts), args.micro_rollout_batch_size):
-            prompts = all_prompts[i : i + args.micro_rollout_batch_size]
-            solutions = all_solutions[i : i + args.micro_rollout_batch_size]
-            prompt_token_ids = self.tokenize_fn(prompts, self.prompt_max_len, padding=False)["input_ids"]
-            inputs = self.tokenize_fn(prompts, self.prompt_max_len, device="cuda")
-            sequences, attention_mask, action_mask = self.actor.generate(**inputs, **generate_kwargs)
-            samples = Samples(
-                sequences=sequences,
-                attention_mask=attention_mask,
-                action_mask=action_mask,
-                num_actions=action_mask.size(1),
-                packed_seq_lens=None,
-                response_length=action_mask.float().sum(dim=-1),
-                total_length=attention_mask.float().sum(dim=-1),
-                full_data=full_data,
-                solutions=solutions,
-            )
-            samples_list.append(samples)
-        return samples_list
-=======
         torch.cuda.empty_cache()
         torch.distributed.barrier()
         torch.cuda.synchronize()
 
         # Make experiences (models forward: logprobs, values, rewards, and kl divergence)
         experiences = self.make_experience(samples_list)
+        
 
         # Process experiences (reward shaping, etc.)
         experiences = self.compute_advantages_and_returns(experiences, **generate_kwargs)
@@ -344,17 +259,13 @@
                 experience_cpu.to_device("cpu")
                 self._ref = self.critic.append.remote(experience_cpu)
         return experiences
->>>>>>> db77a301
 
     @torch.no_grad()
     def make_experience(self, samples_list: List[Samples]) -> List[Experience]:
         """
         Turn samples into experience by calculating logprobs, values, rewards, and kl divergence.
         """
-        start_time = time.time()
-        if dist.get_rank() == 0:
-            logger.info(f"🚀 Starting experience making with {len(samples_list) * dist.get_world_size()} batches")
-
+        assert not getattr(self, "packing_samples", False)
         args = self.strategy.args
         self.actor.eval()
         device = torch.cuda.current_device()
@@ -401,22 +312,6 @@
                 ray.get([value_ref])
                 ray.get([self.critic.empty_cache.remote()])
         else:
-<<<<<<< HEAD
-            value = None
-
-        # rewards
-        if self.remote_rm_url is not None:
-            # remote RM
-            queries = self.tokenizer.batch_decode(sequences.cpu(), skip_special_tokens=False)
-            if self.custom_reward_func:
-                r = self.custom_reward_func(queries, samples.prompts).to(
-                    device=action_log_probs.device
-                )
-            else:
-                r = remote_rm_fn(
-                    self.remote_rm_url, queries=queries, prompts=samples.prompts
-                ).to(device=action_log_probs.device)
-=======
             value_ref = ray.put([None] * len(samples_list))
 
         # Batch call reward model
@@ -431,7 +326,6 @@
                         pad_sequence=[True] * len(samples_list),
                     )
                 )
->>>>>>> db77a301
         else:
             if self.strategy.ring_attn_group is None or self.strategy.ring_attn_rank == 0:
                 queries_list = []
@@ -581,40 +475,7 @@
                 samples.action_mask,
                 info,
                 kl,
-            )
-<<<<<<< HEAD
-        else:
-            kl = torch.zeros_like(action_log_probs, dtype=action_log_probs.dtype, device=action_log_probs.device)
-
-        info = {
-            "kl": masked_mean(kl, action_mask, dim=-1),
-            "reward": r,
-            "response_length": samples.response_length,
-            "total_length": samples.total_length,
-            "num_actions": num_actions,
-        }
-        # reset model state
-        self.actor.train()
-        if self.critic is not None:
-            self.critic.train()
-
-        return Experience(
-            sequences,
-            action_log_probs,
-            base_action_log_probs,
-            value,
-            None,
-            None,
-            attention_mask,
-            action_mask,
-            info,
-            kl,
-            samples.is_canonical,
         )
-
-    @torch.no_grad()
-    def process_experiences(self, experiences: List[Experience], multi_reasoning: bool = False) -> Tuple[List[Experience], List[torch.Tensor]]:
-=======
 
             experiences.append(experience)
 
@@ -631,7 +492,6 @@
     def compute_advantages_and_returns(
         self, experiences: List[Experience], **kwargs
     ) -> Tuple[List[Experience], List[torch.Tensor]]:
->>>>>>> db77a301
         """
         Process experiences, this can be used to filter out some experiences or do some processing on the rewards.
 
@@ -650,41 +510,13 @@
             baseline = (rewards.sum(-1, keepdim=True) - rewards) / (args.n_samples_per_prompt - 1)
             rewards = rewards - baseline
             rewards = rewards.flatten().to(device="cpu").chunk(len(experiences))
-<<<<<<< HEAD
-            return experiences, rewards
-        elif args.advantage_estimator == "grpo":
-            if not multi_reasoning:
-                rewards = [experience.info["reward"] for experience in experiences]
-                rewards = torch.cat(rewards)
-            else:
-                rewards = [experience.info["reward"][0] for experience in experiences]
-                rewards = torch.tensor(rewards)
-            
-            rewards = rewards.reshape(-1, args.n_samples_per_prompt).to(device="cuda")
-            mean_rewards = rewards.mean(-1, keepdim=True)
-            std_devs = rewards.std(-1, keepdim=True)
-            grpo_advantage = (rewards - mean_rewards) / (std_devs + 1.0e-6)
-            grpo_advantage = grpo_advantage.reshape(-1).to(device="cpu").chunk(len(experiences))
-            
-            if multi_reasoning:
-                # Expand out the rewards
-                print([experience.info["reward"] for experience in experiences])
-                print(grpo_advantage)
-                zero_rewards = [torch.zeros_like(experience.info["reward"]) for experience in experiences]
-                grpo_advantage = [zero_rewards[i] + grpo_advantage[i] for i in range(len(experiences))]
-                print(grpo_advantage)
-            
-            return experiences, grpo_advantage
-        # default rewards
-        return experiences, [experience.info["reward"] for experience in experiences]
-=======
         elif args.advantage_estimator in ["reinforce_baseline", "dr_grpo"]:
             # REINFORCE++-baseline and Dr. GRPO removed the `/std` in GRPO as `/ std` is not needed in RL variance reduction theory.
             # And `k3 KL` has a larger variance than `k1 KL` under a categorical distribution.
             rewards = torch.cat(rewards).reshape(-1, args.n_samples_per_prompt).to(device="cuda")
             rewards = rewards - rewards.mean(-1, keepdim=True)
             rewards = rewards.reshape(-1).to(device="cpu").chunk(len(experiences))
-        elif args.advantage_estimator == "group_norm":
+        elif args.advantage_estimator == "grpo":
             rewards = torch.cat(rewards).reshape(-1, args.n_samples_per_prompt).to(device="cuda")
             rewards = (rewards - rewards.mean(-1, keepdim=True)) / (rewards.std(-1, keepdim=True) + 1e-9)
             rewards = rewards.reshape(-1).to(device="cpu").chunk(len(experiences))
@@ -711,15 +543,15 @@
                     kwargs["gamma"],
                     kwargs["lambd"],
                 )
-            elif self.advantage_estimator in ["reinforce", "rloo", "reinforce_baseline", "group_norm", "dr_grpo"]:
+            elif self.advantage_estimator in ["reinforce", "rloo", "reinforce_baseline", "grpo", "dr_grpo"]:
                 if kwargs["gamma"] != 1.0 and self.advantage_estimator in [
                     "rloo",
                     "reinforce_baseline",
-                    "group_norm",
+                    "grpo",
                     "dr_grpo",
                 ]:
                     if dist.get_rank() == 0:
-                        logger.warning("gamma is set to 1.0 for rloo, reinforce_baseline, and group_norm")
+                        logger.warning("gamma is set to 1.0 for rloo, reinforce_baseline, and grpo")
                     kwargs["gamma"] = 1.0
 
                 experience.returns = self.get_cumulative_returns(
@@ -745,7 +577,6 @@
             experience.to_device("cpu")
 
         return experiences
->>>>>>> db77a301
 
     @torch.no_grad()
     def get_advantages_and_returns(
@@ -863,38 +694,6 @@
 
         return returns
 
-<<<<<<< HEAD
-
-class RemoteExperienceMaker(NaiveExperienceMaker):
-    def __init__(self, *args, vllm_engines: List = None, packing_samples=False, **kwargs):
-        super().__init__(*args, **kwargs)
-        self.vllm_engines = vllm_engines
-        self.packing_samples = packing_samples
-
-        if self.custom_reward_func:
-            self.custom_reward_func = ray.remote(self.custom_reward_func)
-
-    @torch.no_grad()
-    def make_experience_list(
-        self, all_prompts: Union[str, List[str]], **generate_kwargs
-    ) -> List[Experience]:
-        if self.strategy.args.perf:
-            self.perf_stats = {
-                "generate_time": 0,
-                "actor_value_rm_time": 0,
-                "wait_time": 0,
-            }
-        experiences = super().make_experience_list(all_prompts, **generate_kwargs)
-        if self.critic is not None:
-            for experience in experiences:
-                # send experience to critic
-                experience_cpu = deepcopy(experience)
-                experience_cpu.to_device("cpu")
-                self._ref = self.critic.append.remote(experience_cpu)
-        return experiences
-
-=======
->>>>>>> db77a301
     @torch.no_grad()
     def generate_samples(self, all_prompts: List[str], **generate_kwargs) -> List[Samples]:
         """
@@ -904,26 +703,10 @@
         in which actor will be used to generate samples.
         """
         if self.vllm_engines is None:
-<<<<<<< HEAD
-            return super().generate_samples(all_prompts, **generate_kwargs)
-
-        # vLLM generation
-        samples = self._generate_vllm(all_prompts, **generate_kwargs)
-
-        # vLLM offload when colocate_all_models
-        if self.strategy.args.vllm_enable_sleep:
-            if torch.distributed.get_rank() == 0:
-                refs = []
-                for engine in self.vllm_engines:
-                    refs.append(engine.sleep.remote())
-                ray.get(refs)
-        return samples
-=======
             return self._generate_with_hf(all_prompts, all_labels, **generate_kwargs)
 
         # vLLM generation
         return self._generate_vllm(all_prompts, all_labels, **generate_kwargs)
->>>>>>> db77a301
 
     @torch.no_grad()
     def _generate_with_hf(self, all_prompts: List[str], all_labels, **generate_kwargs) -> List[Samples]:
@@ -933,109 +716,6 @@
         assert not getattr(self, "packing_samples", False)
         args = self.strategy.args
         self.actor.eval()
-<<<<<<< HEAD
-        device = torch.cuda.current_device()
-
-        # extract values from samples
-        sequences = samples.sequences
-        attention_mask = samples.attention_mask
-        action_mask = samples.action_mask
-        num_actions = samples.num_actions
-        packed_seq_lens = samples.packed_seq_lens
-        pre_calc_reward = samples.reward
-        solutions = samples.solutions
-        
-        start = time.time()
-        sequences_cpu, attention_mask_cpu = (
-            sequences.to("cpu"),
-            attention_mask.to("cpu"),
-        )
-
-        # init log probs
-        if self.initial_model is not None:
-            base_action_log_probs_ref = self.initial_model.forward.remote(
-                sequences_cpu, num_actions, attention_mask_cpu, packed_seq_lens=packed_seq_lens
-            )
-
-            if args.colocate_actor_ref or args.colocate_all_models:
-                ray.get([base_action_log_probs_ref])
-                ray.get([self.initial_model.empty_cache.remote()])
-        else:
-            base_action_log_probs_ref = ray.put(None)
-
-        # values
-        if self.critic is not None:
-            value_ref = self.critic.forward.remote(
-                sequences_cpu, num_actions, attention_mask_cpu, packed_seq_lens=packed_seq_lens
-            )
-            # avoid CUDA OOM when colocate models
-            if args.colocate_critic_reward or args.colocate_all_models:
-                ray.get([value_ref])
-                ray.get([self.critic.empty_cache.remote()])
-        else:
-            value_ref = ray.put(None)
-
-        # rewards
-        r_refs = []
-        # support remote RM API with ray
-        if pre_calc_reward is not None:
-            # Convert pre-calculated reward to Ray object reference
-            r_refs = [ray.put(torch.tensor(pre_calc_reward))]
-        elif not self.remote_rm_url:
-            for rm in self.reward_model:
-                r_refs.append(rm.forward.remote(sequences_cpu, attention_mask_cpu, packed_seq_lens=packed_seq_lens))
-        else:
-            # remote RM
-            if not self.packing_samples:
-                queries = self.tokenizer.batch_decode(sequences_cpu, skip_special_tokens=False)
-            else:
-                sequences_list = []
-                offset = 0
-                tokens_list = sequences_cpu.tolist()[0]
-                for length in packed_seq_lens:
-                    sequences_list.append(tokens_list[offset : offset + length])
-                    offset += length
-                queries = self.tokenizer.batch_decode(sequences_list, skip_special_tokens=False)
-
-            for rm in self.remote_rm_url:
-                r = remote_rm_fn_ray.remote(rm, queries=queries, prompts=samples.prompts)
-                r_refs.append(r)
-
-        if args.colocate_all_models:
-            ray.get(r_refs)
-
-        if args.colocate_all_models and not self.remote_rm_url and pre_calc_reward is None:
-            ray.get([self.reward_model[0].empty_cache.remote()])
-
-        # log probs
-        action_log_probs = self.actor(sequences, num_actions, attention_mask, packed_seq_lens=packed_seq_lens)
-        actor_value_rm_time = time.time() - start
-
-        # wait initial/critic/reward model done
-        start = time.time()
-        ref_values = ray.get([base_action_log_probs_ref, value_ref] + r_refs)
-        wait_time = time.time() - start
-
-        base_action_log_probs, value, rewards = ref_values[0], ref_values[1], ref_values[2:]
-        if base_action_log_probs is not None:
-            base_action_log_probs = base_action_log_probs.to(device)
-        if value is not None:
-            value = value.to(device)
-        rewards = [r.to(device) for r in rewards]
-        r = self.reward_fn(rewards) if len(rewards) > 0 else rewards[0]
-
-        # avoid CUDA OOM when colocate models
-        if args.colocate_critic_reward and not self.remote_rm_url:
-            ray.get([self.reward_model[0].empty_cache.remote()])
-
-        if args.colocate_actor_ref or args.colocate_all_models:
-            torch.cuda.empty_cache()
-
-        if (self.initial_model is not None) and (not args.use_kl_loss):
-            kl = compute_approx_kl(
-                action_log_probs,
-                base_action_log_probs,
-=======
         # sample multiple response
         all_prompts = sum([[prompt] * args.n_samples_per_prompt for prompt in all_prompts], [])
         all_labels = sum([[label] * args.n_samples_per_prompt for label in all_labels], [])
@@ -1043,12 +723,12 @@
         for i in range(0, len(all_prompts), args.micro_rollout_batch_size):
             prompts = all_prompts[i : i + args.micro_rollout_batch_size]
             labels = all_labels[i : i + args.micro_rollout_batch_size]
+            solutions = all_solutions[i : i + args.micro_rollout_batch_size]
             inputs = self.tokenize_fn(prompts, self.prompt_max_len, device="cuda")
             sequences, attention_mask, action_mask = self.actor.generate(**inputs, **generate_kwargs)
             samples = Samples(
                 sequences=sequences,
                 attention_mask=attention_mask,
->>>>>>> db77a301
                 action_mask=action_mask,
                 num_actions=action_mask.size(1),
                 packed_seq_lens=None,
@@ -1058,62 +738,8 @@
                 labels=labels,
                 pad_len=None,
             )
-<<<<<<< HEAD
-        else:
-            kl = torch.zeros_like(action_log_probs, dtype=action_log_probs.dtype, device=device)
-
-        if not self.packing_samples:
-            kl_mean = masked_mean(kl, action_mask, dim=-1)
-        else:
-            # convert tensor into list of tensors so that it's easier to manipulate
-            # within dataset.
-            sequences = unpacking_samples(sequences, packed_seq_lens)
-            attention_mask = None
-            # if action_mask is not None:
-            #     action_mask = unpacking_samples(action_mask, packed_seq_lens)
-                
-            action_log_probs = unpacking_samples(action_log_probs, num_actions)
-            if value is not None:
-                value = unpacking_samples(value, num_actions)
-            if base_action_log_probs is not None:
-                base_action_log_probs = unpacking_samples(base_action_log_probs, num_actions)
-            kl = unpacking_samples(kl, num_actions)
-            kl_mean = torch.tensor([each_kl.mean() for each_kl in kl], device=device)
-
-        if not args.use_kl_loss:
-            base_action_log_probs = None
-
-        info = {
-            "kl": kl_mean,
-            "reward": r,
-            "response_length": samples.response_length,
-            "total_length": samples.total_length,
-            "num_actions": num_actions,
-        }
-
-        if self.strategy.args.perf:
-            self.perf_stats["actor_value_rm_time"] += actor_value_rm_time
-            self.perf_stats["wait_time"] += wait_time
-
-        experience = Experience(
-            sequences,
-            action_log_probs,
-            base_action_log_probs,
-            value,
-            None,
-            None,
-            attention_mask,
-            action_mask,
-            info,
-            kl,
-        )
-
-        self.actor.train()  # reset model state
-        return experience
-=======
             samples_list.append(samples)
         return samples_list
->>>>>>> db77a301
 
     def _generate_vllm(self, all_examples: List[dict], **kwargs) -> List[Samples]:
         from vllm import SamplingParams
@@ -1161,7 +787,7 @@
         batch_size = (len(all_prompt_token_ids) + len(llms) - 1) // len(llms)
         for i, llm in enumerate(llms):
             prompt_token_ids = all_prompt_token_ids[i * batch_size : (i + 1) * batch_size]
-<<<<<<< HEAD
+
             if vars(self.strategy.args).get("env_file", False):
                 datum = all_full_data[i * batch_size : (i + 1) * batch_size]
                 refs.append(
@@ -1171,21 +797,6 @@
                 refs.append(
                     llm.add_requests.remote(rank, sampling_params=sampling_params, prompt_token_ids=prompt_token_ids)
                 )
-        all_outputs = sum(ray.get(refs), [])
-        # ray.get(refs)
-                    
-        # # Make sure all requests are sent.
-        # torch.distributed.barrier()
-
-        # # Retrieve and combine results from all outputs
-        # all_output_refs = []
-        # for i, llm in enumerate(llms):
-        #     all_output_refs.append(llm.get_responses.remote(rank))
-        # all_outputs = sum(ray.get(all_output_refs), [])
-=======
-            refs.append(
-                llm.add_requests.remote(rank, sampling_params=sampling_params, prompt_token_ids=prompt_token_ids)
-            )
         ray.get(refs)
 
         # Waiting for all requests to be sent
@@ -1201,12 +812,11 @@
             dist.barrier()
         torch.cuda.synchronize()
 
-        # Retrieve and combine results from all outputs
-        all_output_refs = []
-        for i, llm in enumerate(llms):
-            all_output_refs.append(llm.get_responses.remote(rank))
-        all_outputs = sum(ray.get(all_output_refs), [])
->>>>>>> db77a301
+        # # Retrieve and combine results from all outputs
+        # all_output_refs = []
+        # for i, llm in enumerate(llms):
+        #     all_output_refs.append(llm.get_responses.remote(rank))
+        # all_outputs = sum(ray.get(all_output_refs), [])
 
         samples_list = []
         for i in range(0, len(all_outputs), args.micro_rollout_batch_size):
@@ -1258,14 +868,9 @@
                         packed_seq_lens=None,
                         response_length=action_mask.float().sum(dim=-1),
                         total_length=attention_mask.float().sum(dim=-1),
-<<<<<<< HEAD
                         reward=None,
                         solutions=solutions.copy() if solutions[0] is not None else None,
-=======
-                        prompts=prompts,
-                        labels=labels,
                         pad_len=None,
->>>>>>> db77a301
                     )
                 )
             else:
@@ -1279,7 +884,6 @@
                 attention_mask = []  # For sequence identification
                 action_masks = []    # For masking assistant responses
                 num_actions = []
-<<<<<<< HEAD
                 
                 
                 if full_data[0] is not None:
@@ -1361,6 +965,18 @@
 
                         num_actions.append(max(1, output_len))
                 
+                # pad seq makes the sequence a multiple of ring_attention_size.
+                pad_len = None
+                if self.strategy.ring_attn_group is not None:
+                    pad_len, sequences, attention_mask, num_actions, packed_seq_lens = pad_sequences(
+                        sequences=sequences,
+                        attention_mask=attention_mask,
+                        num_actions=num_actions,
+                        packed_seq_lens=packed_seq_lens,
+                        ring_attn_group=self.strategy.ring_attn_group,
+                        pad_token_id=pad_token_id,
+                    )
+
                     sequences = torch.tensor(sequences, device="cuda").unsqueeze(0)
                     attention_mask = torch.tensor(attention_mask, device="cuda").unsqueeze(0)
 
@@ -1377,49 +993,8 @@
                             total_length=total_length,
                             reward=rewards,
                             solutions=solutions.copy() if solutions[0] is not None else None,
+                        pad_len=pad_len,
                         )
-=======
-                for i, output in enumerate(outputs):
-                    input_len = len(output.prompt_token_ids)
-                    output_len = len(output.outputs[0].token_ids)
-                    packed_seq_lens.append(input_len + output_len)
-                    sequences.extend(output.prompt_token_ids + list(output.outputs[0].token_ids))
-                    attention_mask.extend([i + 1] * (input_len + output_len))
-
-                    # current_action_mask = [0] * (input_len - 1) + [1] * output_len + [0]
-                    # num_actions.append(max(1, sum(current_action_mask)))
-                    num_actions.append(max(1, output_len))
-
-                # pad seq makes the sequence a multiple of ring_attention_size.
-                pad_len = None
-                if self.strategy.ring_attn_group is not None:
-                    pad_len, sequences, attention_mask, num_actions, packed_seq_lens = pad_sequences(
-                        sequences=sequences,
-                        attention_mask=attention_mask,
-                        num_actions=num_actions,
-                        packed_seq_lens=packed_seq_lens,
-                        ring_attn_group=self.strategy.ring_attn_group,
-                        pad_token_id=pad_token_id,
-                    )
-
-                sequences = torch.tensor(sequences, device="cuda").unsqueeze(0)
-                attention_mask = torch.tensor(attention_mask, device="cuda").unsqueeze(0)
-                action_mask = None
-                response_length = torch.tensor(num_actions, device="cuda", dtype=torch.float)
-                total_length = torch.tensor(packed_seq_lens, device="cuda", dtype=torch.float)
-                samples_list.append(
-                    Samples(
-                        sequences=sequences,
-                        attention_mask=attention_mask,
-                        action_mask=None,
-                        num_actions=num_actions,
-                        packed_seq_lens=packed_seq_lens,
-                        response_length=response_length,
-                        total_length=total_length,
-                        prompts=prompts,
-                        labels=labels,
-                        pad_len=pad_len,
->>>>>>> db77a301
                     )
         return samples_list
 
