import time
from abc import ABC
from copy import deepcopy
from dataclasses import dataclass
from typing import List, Optional, Tuple, Union

import ray
import torch
import torch.nn as nn
from tqdm import tqdm

from openrlhf.models.actor import Actor
from openrlhf.models.utils import compute_approx_kl, compute_reward, masked_mean, unpacking_samples
from openrlhf.utils.logging_utils import init_logger
from openrlhf.utils.remote_rm_utils import remote_rm_fn, remote_rm_fn_ray
from openrlhf.utils import AgentConversation
logger = init_logger(__name__)


def to(tensor: Union[torch.Tensor, list[torch.Tensor]], device):
    if isinstance(tensor, list):
        return [to(t, device) for t in tensor]
    return tensor.to(device) if isinstance(tensor, torch.Tensor) else tensor


def pin_memory(tensor: Union[torch.Tensor, list[torch.Tensor]]):
    if isinstance(tensor, list):
        return [pin_memory(t) for t in tensor]
    return tensor.pin_memory() if isinstance(tensor, torch.Tensor) else tensor


@dataclass
class Experience:
    """Experience is a batch of data.
    These data should have the the sequence length and number of actions.
    Left padding for sequences is applied.

    Shapes of each tensor:
    sequences: (B, S)
    action_log_probs: (B, A)
    base_action_log_probs: (B, A)
    values: (B, A)
    returns: (B, A)
    advantages: (B, A)
    attention_mask: (B, S)
    action_mask: (B, A)
    kl: (B, A)

    "A" is the number of actions.
    """

    sequences: torch.Tensor
    action_log_probs: torch.Tensor
    base_action_log_probs: torch.Tensor
    values: torch.Tensor
    returns: Optional[torch.Tensor]
    advantages: Optional[torch.Tensor]
    attention_mask: Optional[torch.LongTensor]
    action_mask: Optional[torch.BoolTensor]
    info: Optional[dict]
    kl: Optional[torch.Tensor] = None

    @torch.no_grad()
    def to_device(self, device: torch.device):
        self.sequences = to(self.sequences, device)
        self.action_log_probs = to(self.action_log_probs, device)
        self.base_action_log_probs = to(self.base_action_log_probs, device)
        self.returns = to(self.returns, device)
        self.advantages = to(self.advantages, device)
        self.values = to(self.values, device)
        self.attention_mask = to(self.attention_mask, device)
        self.action_mask = to(self.action_mask, device)
        self.kl = to(self.kl, device)
        self.info = {key: to(value, device) for key, value in self.info.items()}
        return self

    def pin_memory(self):
        self.sequences = pin_memory(self.sequences)
        self.action_log_probs = pin_memory(self.action_log_probs)
        self.base_action_log_probs = pin_memory(self.base_action_log_probs)
        self.returns = pin_memory(self.returns)
        self.advantages = pin_memory(self.advantages)
        self.values = pin_memory(self.values)
        self.attention_mask = pin_memory(self.attention_mask)
        self.action_mask = pin_memory(self.action_mask)
        self.kl = pin_memory(self.kl)
        self.info = {key: pin_memory(value) for key, value in self.info.items()}
        return self


@dataclass
class Samples:
    """Samples is a batch of data.
    There can be 2 formats to store the samples, batched or packed.
    The batched format means padding is applied to the sequences, while the packed format
    will concatenate the prompt and response without padding.

    Shapes of each tensor, when 2 shapes are shown, the first one is for batched format
        and the second one is for packed format:
    sequences: (B, S) or (1, total_length), the tokens of both prompt and response.
    attention_mask: (B, S) or (1, total_length), the attention mask for sequences.
    action_mask: (B, A) or None, the action (response) mask to show which part of the
        sequence is the response. When the samples are packed, this is None.
    num_actions: int or (B,), the number of actions (tokens) in the response.
        When the samples are not packed, we will use action_mask, so this is an int to
        show the size of action_mask. Otherwise, this is a tensor to show the number of
        actions for each sample.
    packed_seq_lens: None or (B,), the length of each sample in the packed samples.
    response_length: (B,), the number of tokens in the response.
    total_length: (B,), the total number of tokens in the sequences.
    prompts: the prompts used to generate responses
    """

    sequences: torch.Tensor
    attention_mask: Optional[torch.LongTensor]
    action_mask: Optional[torch.BoolTensor]
    num_actions: Union[int, torch.Tensor]
    packed_seq_lens: Optional[torch.Tensor]
    response_length: torch.Tensor
    total_length: torch.Tensor
<<<<<<< HEAD
    reward: Optional[List[float]]
    solutions: Optional[List[str]]
    
=======
    prompts: list[str]
    labels: list[str]


>>>>>>> 27342230
class NaiveExperienceMaker(ABC):
    """
    Naive experience maker.
    """

    def __init__(
        self,
        actor: Actor,
        critic: nn.Module,
        reward_model: nn.Module,
        initial_model: Actor,
        tokenizer,
        prompt_max_len: int,
        kl_controller,
        strategy=None,
        remote_rm_url: list[str] = None,
        reward_fn=None,
    ) -> None:
        super().__init__()
        self.actor = actor
        self.critic = critic
        self.reward_model = reward_model
        self.remote_rm_url = remote_rm_url
        self.initial_model = initial_model
        self.tokenizer = tokenizer
        self.prompt_max_len = prompt_max_len
        self.kl_ctl = kl_controller
        self.strategy = strategy
        self.reward_fn = reward_fn
        self.perf_stats = None
        self.advantage_estimator = strategy.args.advantage_estimator

        # custom reward func for reinforced finetuning
        self.custom_reward_func = None
        if remote_rm_url and remote_rm_url[0].endswith(".py"):
            print(f"Loading custom `reward_func(queries, prompts, labels)` from {remote_rm_url[0]}")
            import importlib.util

            spec = importlib.util.spec_from_file_location("reward_func", remote_rm_url[0])
            reward_module = importlib.util.module_from_spec(spec)
            spec.loader.exec_module(reward_module)
            self.custom_reward_func = reward_module.reward_func

    # tokenizer
    def tokenize_fn(self, texts, max_length, padding=True, device=None):
        if not padding:
            # when padding is False, return tokenized texts as list
            return self.tokenizer(
                texts,
                add_special_tokens=False,
                max_length=max_length,
                truncation=True,
            )
        batch = self.tokenizer(
            texts,
            return_tensors="pt",
            add_special_tokens=False,
            max_length=max_length,
            padding=True,
            truncation=True,
        )
        return {k: v.to(device) for k, v in batch.items()}

    @torch.no_grad()
    def make_experience_list(
        self, all_prompts: Union[str, List[str]], all_labels, **generate_kwargs
    ) -> List[Experience]:
        """
        Make a list of experience with the micro_rollout_batch_size.

        This method will first calculate the response sequences and rewards for the given prompts.
        Then, if we need certain processing for the rewards or do certain filtering, we can process the rollout as a whole.
        After that, we will calculate the advantages and returns for each experience.
        """
        args = self.strategy.args
        samples_list = self.generate_samples(all_prompts, all_labels, **generate_kwargs)
        torch.distributed.barrier()

        experiences = []
        for samples in tqdm(
            samples_list,
            desc="make_experience",
            disable=not self.strategy.is_rank_0(),
        ):
            experiences.append(self.make_experience(samples).to_device("cpu"))

        experiences, rewards = self.process_experiences(experiences)

        # calculate return and advantages
        for experience, reward in zip(experiences, rewards):
            experience = experience.to_device("cuda")
            reward = reward.to(device="cuda")
            num_actions = experience.info["num_actions"]
            reward = compute_reward(
                reward,
                self.kl_ctl.value,
                experience.kl,
                action_mask=experience.action_mask,
                num_actions=num_actions,
                reward_clip_range=args.reward_clip_range,
                sample_packing=getattr(self.strategy.args, "packing_samples", False),
            )

            if self.advantage_estimator == "gae":
                experience.advantages, experience.returns = self.get_advantages_and_returns(
                    experience.values,
                    reward,
                    generate_kwargs["gamma"],
                    generate_kwargs["lambd"],
                )
<<<<<<< HEAD
            elif self.advantage_estimator in ["reinforce", "rloo", "grpo"]:
=======
            elif self.advantage_estimator in ["reinforce", "rloo", "reinforce_baseline", "group_norm"]:
>>>>>>> 27342230
                experience.returns = self.get_cumulative_returns(
                    reward,
                    generate_kwargs["gamma"],
                )
                experience.advantages = deepcopy(experience.returns)
            else:
                raise Exception(f"Unkown advantage_estimator {self.advantage_estimator}")

            # calculate the return info.
            if not getattr(self, "packing_samples", False):
                return_sums = reward.sum(dim=-1)
            else:
                return_sums = torch.tensor(
                    [each_reward.sum() for each_reward in reward], device=torch.cuda.current_device()
                )
            experience.info["return"] = return_sums
            # remove unnecessary info
            experience.kl = None
            del experience.info["num_actions"]
            experience.to_device("cpu")
        return experiences

    @torch.no_grad()
<<<<<<< HEAD
    def generate_samples(self, all_examples: List[dict], **generate_kwargs) -> List[Samples]:
=======
    def generate_samples(self, all_prompts: List[str], all_labels, **generate_kwargs) -> List[Samples]:
>>>>>>> 27342230
        """
        Generate samples and return in batches.
        """
        all_prompts = [example.get("prompts", None) for example in all_examples]
        full_data = [example.get("full_data", None) for example in all_examples]
        all_solutions = [example.get("solution", None) for example in all_examples]
        
        assert not getattr(self, "packing_samples", False)
        args = self.strategy.args
        self.actor.eval()
        # sample multiple response
        all_prompts = sum([[prompt] * args.n_samples_per_prompt for prompt in all_prompts], [])
        all_labels = sum([[label] * args.n_samples_per_prompt for label in all_labels], [])
        samples_list = []
        for i in range(0, len(all_prompts), args.micro_rollout_batch_size):
            prompts = all_prompts[i : i + args.micro_rollout_batch_size]
<<<<<<< HEAD
            solutions = all_solutions[i : i + args.micro_rollout_batch_size]
            prompt_token_ids = self.tokenize_fn(prompts, self.prompt_max_len, padding=False)["input_ids"]
=======
            labels = all_labels[i : i + args.micro_rollout_batch_size]
>>>>>>> 27342230
            inputs = self.tokenize_fn(prompts, self.prompt_max_len, device="cuda")
            sequences, attention_mask, action_mask = self.actor.generate(**inputs, **generate_kwargs)
            samples = Samples(
                sequences=sequences,
                attention_mask=attention_mask,
                action_mask=action_mask,
                num_actions=action_mask.size(1),
                packed_seq_lens=None,
                response_length=action_mask.float().sum(dim=-1),
                total_length=attention_mask.float().sum(dim=-1),
<<<<<<< HEAD
                full_data=full_data,
                solutions=solutions,
=======
                prompts=prompts,
                labels=labels,
>>>>>>> 27342230
            )
            samples_list.append(samples)
        return samples_list

    @torch.no_grad()
    def make_experience(self, samples: Samples) -> Experience:
        """
        Turn samples into experience by calculating logprobs, values, rewards, and kl divergence.
        """
        self.actor.eval()
        if self.initial_model is not None:
            self.initial_model.eval()
        if self.reward_model is not None:
            self.reward_model.eval()
        if self.critic is not None:
            self.critic.eval()

        # extract values from samples
        sequences = samples.sequences
        attention_mask = samples.attention_mask
        action_mask = samples.action_mask
        num_actions = samples.num_actions

        # log probs
        action_log_probs = self.actor(sequences, num_actions, attention_mask)

        # init log probs
        if self.initial_model is not None:
            base_action_log_probs = self.initial_model(sequences, num_actions, attention_mask)
        else:
            base_action_log_probs = None

        # values
        if self.critic is not None:
            value = self.critic(sequences, num_actions, attention_mask)
        else:
            value = None

        # rewards
        if self.remote_rm_url is not None:
            # remote RM
            queries = self.tokenizer.batch_decode(sequences.cpu(), skip_special_tokens=False)
            if self.custom_reward_func:
                r = self.custom_reward_func(queries, samples.prompts, samples.labels).to(
                    device=action_log_probs.device
                )
            else:
                r = remote_rm_fn(
                    self.remote_rm_url, queries=queries, prompts=samples.prompts, labels=samples.labels
                ).to(device=action_log_probs.device)
        else:
            # local RM
            r = self.reward_model(sequences, attention_mask)

        if (self.initial_model is not None) and (not self.strategy.args.use_kl_loss):
            kl = compute_approx_kl(
                action_log_probs,
                base_action_log_probs,
                action_mask=action_mask,
                use_kl_estimator_k3=self.strategy.args.use_kl_estimator_k3,
            )
        else:
            kl = torch.zeros_like(action_log_probs, dtype=action_log_probs.dtype, device=action_log_probs.device)

        info = {
            "kl": masked_mean(kl, action_mask, dim=-1),
            "reward": r,
            "response_length": samples.response_length,
            "total_length": samples.total_length,
            "num_actions": num_actions,
        }
        # reset model state
        self.actor.train()
        if self.critic is not None:
            self.critic.train()

        return Experience(
            sequences,
            action_log_probs,
            base_action_log_probs,
            value,
            None,
            None,
            attention_mask,
            action_mask,
            info,
            kl,
        )

    @torch.no_grad()
    def process_experiences(self, experiences: List[Experience]) -> Tuple[List[Experience], List[torch.Tensor]]:
        """
        Process experiences, this can be used to filter out some experiences or do some processing on the rewards.

        Output:
        - experiences: List of Experience
        - rewards: List of rewards
        """
        args = self.strategy.args
        # reward shaping for rloo and reinforce_baseline
        if args.advantage_estimator == "rloo":
            rewards = torch.cat([experience.info["reward"] for experience in experiences])
            rewards = rewards.reshape(-1, args.n_samples_per_prompt).to(device="cuda")
            baseline = (rewards.sum(-1, keepdim=True) - rewards) / (args.n_samples_per_prompt - 1)
            rewards = rewards - baseline
            rewards = rewards.flatten().to(device="cpu").chunk(len(experiences))
            return experiences, rewards
<<<<<<< HEAD
        elif args.advantage_estimator == "grpo":
            rewards = torch.cat([experience.info["reward"] for experience in experiences])
            rewards = rewards.reshape(-1, args.n_samples_per_prompt).to(device="cuda")
            mean_rewards = rewards.mean(-1, keepdim=True)
            std_devs = rewards.std(-1, keepdim=True)
            grpo_advantage = (rewards - mean_rewards) / (std_devs + 1.0e-6)
            grpo_advantage = grpo_advantage.flatten().to(device="cpu").chunk(len(experiences))
            return experiences, grpo_advantage
=======
        elif args.advantage_estimator == "reinforce_baseline":
            # REINFORCE++-baseline removed the / std and K3 kl loss in GRPO.
            # `/ std` is not needed in RL variance reduction theory, and `k3 KL` has a larger variance than `k1 KL` under a categorical distribution.
            rewards = torch.cat([experience.info["reward"] for experience in experiences])
            rewards = rewards.reshape(-1, args.n_samples_per_prompt).to(device="cuda")
            rewards = rewards - rewards.mean(-1, keepdim=True)
            rewards = rewards.reshape(-1).to(device="cpu").chunk(len(experiences))
            return experiences, rewards
        elif args.advantage_estimator == "group_norm":
            rewards = torch.cat([experience.info["reward"] for experience in experiences])
            rewards = rewards.reshape(-1, args.n_samples_per_prompt).to(device="cuda")
            rewards = (rewards - rewards.mean(-1, keepdim=True)) / (rewards.std(-1, keepdim=True) + 1e-9)
            rewards = rewards.reshape(-1).to(device="cpu").chunk(len(experiences))
            return experiences, rewards
>>>>>>> 27342230
        # default rewards
        return experiences, [experience.info["reward"] for experience in experiences]

    @torch.no_grad()
    def get_advantages_and_returns(
        self,
        values: torch.Tensor,
        rewards: torch.Tensor,
        action_mask: torch.Tensor,
        gamma: float,
        lambd: float,
    ) -> Tuple[torch.Tensor, torch.Tensor]:
        """Function that computes advantages and returns from rewards and values.
        Calculated as in the original PPO paper: https://arxiv.org/abs/1707.06347
        Note that rewards may include a KL divergence loss term.

        Advantages looks like this:
        Adv1 =  R1 + γ * λ * R2     + γ^2 * λ^2 * R3       + ...
              - V1 + γ * (1 - λ) V2 + γ^2 * λ * (1 - λ) V3 + ...

        Returns looks like this:
        Ret1 =  R1 + γ * λ * R2     + γ^2 * λ^2 * R3       + ...
                   + γ * (1 - λ) V2 + γ^2 * λ * (1 - λ) V3 + ...

        Input:
        - values: Tensor of shape (batch_size, response_size)
        - rewards: Tensor of shape (batch_size, response_size)

        Output:
        - advantages: Tensor of shape (batch_size, response_size)
        - returns: Tensor of shape (batch_size, response_size)
        """
        if isinstance(values, list):
            # packing samples
            # TODO: this is slow...
            advantages = []
            returns = []
            for v, r in zip(values, rewards):
                adv, ret = self.get_advantages_and_returns(v.unsqueeze(0), r.unsqueeze(0), action_mask, gamma, lambd)
                advantages.append(adv.squeeze(0))
                returns.append(ret.squeeze(0))
            return advantages, returns

        lastgaelam = 0
        advantages_reversed = []
        response_length = rewards.size(1)

        # Mask invalid responses
        if action_mask is not None:
            values = action_mask * values
            rewards = action_mask * rewards

        for t in reversed(range(response_length)):
            nextvalues = values[:, t + 1] if t < response_length - 1 else 0.0
            delta = rewards[:, t] + gamma * nextvalues - values[:, t]
            lastgaelam = delta + gamma * lambd * lastgaelam
            advantages_reversed.append(lastgaelam)
        advantages = torch.stack(advantages_reversed[::-1], dim=1)
        returns = advantages + values
        return advantages.detach(), returns

    @torch.no_grad()
    def get_cumulative_returns(
        self,
        rewards: torch.Tensor,
        gamma: float,
    ) -> Tuple[torch.Tensor, torch.Tensor]:
        """
        Function that computes advantages and returns from rewards using REINFORCE.
        REINFORCE uses cumulative returns without the GAE (Generalized Advantage Estimation).

        Input:
        - rewards: Tensor of shape (batch_size, response_size)
        - action_mask: Tensor of shape (batch_size, response_size), binary mask
        - gamma: discount factor

        Output:
        - returns: Tensor of shape (batch_size, response_size)
        """

        if isinstance(rewards, list):
            # packing samples
            # TODO: this is slow...
            # if action_mask is not None:
            #     returns = []
            #     for r, am in zip(rewards, action_mask):
            #         ret = self.get_cumulative_returns(r.unsqueeze(0), am.unsqueeze(0), gamma)
            #         returns.append(ret.squeeze(0))
            #     return returns
            # else:
            returns = []
            for r in rewards:
                ret = self.get_cumulative_returns(r.unsqueeze(0), gamma)
                returns.append(ret.squeeze(0))
            return returns

        response_length = rewards.size(1)
        returns = torch.zeros_like(rewards)
        cumulative_return = torch.zeros(rewards.size(0), device=rewards.device)

        # Mask invalid responses if action_mask is provided
        # if action_mask is not None:
        #     # TODO: THIS MIGHT BE WRONG
        #     if action_mask.size(1) == rewards.size(1):
        #         rewards = action_mask * rewards
            #     # Truncate action_mask to match rewards, for packed samples
            #     if action_mask.size(1) > rewards.size(1):
            #         action_mask = action_mask[:, action_mask.size(1) - rewards.size(1):]
            #     else:
            #         assert False, "rewards has more elements than action_mask"
            

        # Calculate returns by accumulating discounted rewards
        for t in reversed(range(response_length)):
            cumulative_return = rewards[:, t] + gamma * cumulative_return
            returns[:, t] = cumulative_return

        return returns


class RemoteExperienceMaker(NaiveExperienceMaker):
    def __init__(self, *args, vllm_engines: List = None, packing_samples=False, **kwargs):
        super().__init__(*args, **kwargs)
        self.vllm_engines = vllm_engines
        self.packing_samples = packing_samples

        if self.custom_reward_func:
            self.custom_reward_func = ray.remote(self.custom_reward_func)

    @torch.no_grad()
    def make_experience_list(
        self, all_prompts: Union[str, List[str]], all_labels, **generate_kwargs
    ) -> List[Experience]:
        if self.strategy.args.perf:
            self.perf_stats = {
                "generate_time": 0,
                "actor_value_rm_time": 0,
                "wait_time": 0,
            }
        experiences = super().make_experience_list(all_prompts, all_labels, **generate_kwargs)
        if self.critic is not None:
            for experience in experiences:
                # send experience to critic
                experience_cpu = deepcopy(experience)
                experience_cpu.to_device("cpu")
                self._ref = self.critic.append.remote(experience_cpu)
        return experiences

    @torch.no_grad()
    def generate_samples(self, all_prompts: List[str], all_labels, **generate_kwargs) -> List[Samples]:
        """
        Generate samples and return in batches.

        When not using vllm, we will fallback to the default implementation,
        in which actor will be used to generate samples.
        """
        if self.vllm_engines is None:
            return super().generate_samples(all_prompts, all_labels, **generate_kwargs)

        # vLLM generation
        samples = self._generate_vllm(all_prompts, all_labels, **generate_kwargs)

        # vLLM offload when colocate_all_models
        if self.strategy.args.vllm_enable_sleep:
            if torch.distributed.get_rank() == 0:
                refs = []
                for engine in self.vllm_engines:
                    refs.append(engine.sleep.remote())
                ray.get(refs)
        return samples

    @torch.no_grad()
    def make_experience(self, samples: Samples) -> Experience:
        """
        Turn samples into experience by calculating logprobs, values, rewards, and kl divergence.
        """
        args = self.strategy.args
        self.actor.eval()
        device = torch.cuda.current_device()

        # extract values from samples
        sequences = samples.sequences
        attention_mask = samples.attention_mask
        action_mask = samples.action_mask
        num_actions = samples.num_actions
        packed_seq_lens = samples.packed_seq_lens
        pre_calc_reward = samples.reward
        solutions = samples.solutions
        
        start = time.time()
        sequences_cpu, attention_mask_cpu = (
            sequences.to("cpu"),
            attention_mask.to("cpu"),
        )

        # init log probs
        if self.initial_model is not None:
            base_action_log_probs_ref = self.initial_model.forward.remote(
                sequences_cpu, num_actions, attention_mask_cpu, packed_seq_lens=packed_seq_lens
            )

            if args.colocate_actor_ref or args.colocate_all_models:
                ray.get([base_action_log_probs_ref])
                ray.get([self.initial_model.empty_cache.remote()])
        else:
            base_action_log_probs_ref = ray.put(None)

        # values
        if self.critic is not None:
            value_ref = self.critic.forward.remote(
                sequences_cpu, num_actions, attention_mask_cpu, packed_seq_lens=packed_seq_lens
            )
            # avoid CUDA OOM when colocate models
            if args.colocate_critic_reward or args.colocate_all_models:
                ray.get([value_ref])
                ray.get([self.critic.empty_cache.remote()])
        else:
            value_ref = ray.put(None)

        # rewards
        r_refs = []
        # support remote RM API with ray
        if pre_calc_reward is not None:
            # Convert pre-calculated reward to Ray object reference
            r_refs = [ray.put(torch.tensor(pre_calc_reward))]
        elif not self.remote_rm_url:
            for rm in self.reward_model:
                r_refs.append(rm.forward.remote(sequences_cpu, attention_mask_cpu, packed_seq_lens=packed_seq_lens))
        else:
            # remote RM
            if not self.packing_samples:
                queries = self.tokenizer.batch_decode(sequences_cpu, skip_special_tokens=False)
            else:
                sequences_list = []
                offset = 0
                tokens_list = sequences_cpu.tolist()[0]
                for length in packed_seq_lens:
                    sequences_list.append(tokens_list[offset : offset + length])
                    offset += length
                queries = self.tokenizer.batch_decode(sequences_list, skip_special_tokens=False)

<<<<<<< HEAD
            for rm in self.remote_rm_url:
                assert len(queries) == len(solutions)
                r = remote_rm_fn_ray.remote(rm, queries=queries, solutions=solutions)
=======
            if self.custom_reward_func:
                r = self.custom_reward_func.remote(queries, samples.prompts, samples.labels)
>>>>>>> 27342230
                r_refs.append(r)
            else:
                for rm in self.remote_rm_url:
                    r = remote_rm_fn_ray.remote(rm, queries=queries, prompts=samples.prompts, labels=samples.labels)
                    r_refs.append(r)

        if args.colocate_all_models and not self.remote_rm_url:
            ray.get(r_refs)
            ray.get([self.reward_model[0].empty_cache.remote()])

        # log probs
        action_log_probs = self.actor(sequences, num_actions, attention_mask, packed_seq_lens=packed_seq_lens)
        actor_value_rm_time = time.time() - start

        # wait initial/critic/reward model done
        start = time.time()
        ref_values = ray.get([base_action_log_probs_ref, value_ref] + r_refs)
        wait_time = time.time() - start

        base_action_log_probs, value, rewards = ref_values[0], ref_values[1], ref_values[2:]
        if base_action_log_probs is not None:
            base_action_log_probs = base_action_log_probs.to(device)
        if value is not None:
            value = value.to(device)
        rewards = [r.to(device) for r in rewards]
        r = self.reward_fn(rewards) if len(rewards) > 0 else rewards[0]

        # avoid CUDA OOM when colocate models
        if args.colocate_critic_reward and not self.remote_rm_url:
            ray.get([self.reward_model[0].empty_cache.remote()])

        if args.colocate_actor_ref or args.colocate_all_models:
            torch.cuda.empty_cache()

        if (self.initial_model is not None) and (not args.use_kl_loss):
            kl = compute_approx_kl(
                action_log_probs,
                base_action_log_probs,
                action_mask=action_mask,
                use_kl_estimator_k3=args.use_kl_estimator_k3,
            )
        else:
            kl = torch.zeros_like(action_log_probs, dtype=action_log_probs.dtype, device=device)

        if not self.packing_samples:
            kl_mean = masked_mean(kl, action_mask, dim=-1)
        else:
            # convert tensor into list of tensors so that it's easier to manipulate
            # within dataset.
            sequences = unpacking_samples(sequences, packed_seq_lens)
            attention_mask = None
            # if action_mask is not None:
            #     action_mask = unpacking_samples(action_mask, packed_seq_lens)
                
            action_log_probs = unpacking_samples(action_log_probs, num_actions)
            if value is not None:
<<<<<<< HEAD
                value = unpacking_samples(value, num_actions)                
=======
                value = unpacking_samples(value, num_actions)
            if base_action_log_probs is not None:
                base_action_log_probs = unpacking_samples(base_action_log_probs, num_actions)

>>>>>>> 27342230
            kl = unpacking_samples(kl, num_actions)
            kl_mean = torch.tensor([each_kl.mean() for each_kl in kl], device=device)

        if not args.use_kl_loss:
            base_action_log_probs = None

        info = {
            "kl": kl_mean,
            "reward": r,
            "response_length": samples.response_length,
            "total_length": samples.total_length,
            "num_actions": num_actions,
        }

        if self.strategy.args.perf:
            self.perf_stats["actor_value_rm_time"] += actor_value_rm_time
            self.perf_stats["wait_time"] += wait_time

        experience = Experience(
            sequences,
            action_log_probs,
            base_action_log_probs,
            value,
            None,
            None,
            attention_mask,
            action_mask,
            info,
            kl,
        )

        self.actor.train()  # reset model state
        return experience

<<<<<<< HEAD
    def _generate_vllm(self, all_examples: List[dict], **kwargs) -> List[Samples]:
=======
    def _generate_vllm(self, all_prompts: List[str], all_labels, **kwargs) -> List[Samples]:
>>>>>>> 27342230
        from vllm import SamplingParams
        
        all_prompts = [example["prompts"] for example in all_examples]  # Remove .get() since we know the key exists
        full_data = [example.get("full_data", None) for example in all_examples]
        all_solutions = [example.get("solution", None) for example in all_examples]
        
        # prompt_token_id_map = {}
        # prompt_token_ids = self.tokenize_fn(all_prompts, self.prompt_max_len, padding=False)["input_ids"] 
        # for i, prompt_tokens in enumerate(prompt_token_ids):
        #     prompt_token_id_map[str(prompt_tokens)] = i

        # round-robin load balance
        rank = torch.distributed.get_rank()
        world_size = torch.distributed.get_world_size()

        # Select LLM engines: assign each rank an engine, or cycle through engines if world_size < engine_count
        if len(self.vllm_engines) <= world_size:
            llms = [self.vllm_engines[rank % len(self.vllm_engines)]]
        else:
            llms = self.vllm_engines[rank::world_size]

        args = self.strategy.args

        sampling_params = SamplingParams(
            temperature=kwargs.get("temperature", 1.0),
            top_p=kwargs.get("top_p", 1.0),
            top_k=kwargs.get("top_k", -1),
            max_tokens=kwargs.get("max_new_tokens", 1024),
            min_tokens=kwargs.get("min_new_tokens", 1),
            skip_special_tokens=kwargs.get("skip_special_tokens", False),
            include_stop_str_in_output=True,
        )

        # Expand prompt list based on the number of samples per prompt
        all_prompts = sum([[prompt] * args.n_samples_per_prompt for prompt in all_prompts], [])
        all_labels = sum([[label] * args.n_samples_per_prompt for label in all_labels], [])
        all_prompt_token_ids = self.tokenize_fn(all_prompts, self.prompt_max_len, padding=False)["input_ids"]
        all_full_data = sum([[datum] * args.n_samples_per_prompt for datum in full_data], [])
        all_solutions = sum([[solution] * args.n_samples_per_prompt for solution in all_solutions], [])
        assert len(all_prompts) == len(all_full_data) == len(all_solutions)
        
        # Distribute requests to engines and collect responses to outputs
        refs = []
        batch_size = (len(all_prompt_token_ids) + len(llms) - 1) // len(llms)
        for i, llm in enumerate(llms):
            prompt_token_ids = all_prompt_token_ids[i * batch_size : (i + 1) * batch_size]
<<<<<<< HEAD
            if prompt_token_ids:
                if vars(self.strategy.args).get("env_file", False):
                    datum = all_full_data[i * batch_size : (i + 1) * batch_size]
                    all_output_refs.append(
                        llm.generate.remote(sampling_params=sampling_params, multiturn=True, full_data=datum, env_maker=self.strategy.args.env_maker)
                    )
                else:
                    all_output_refs.append(
                        llm.generate.remote(sampling_params=sampling_params, prompt_token_ids=prompt_token_ids)
                    )
=======
            refs.append(
                llm.add_requests.remote(rank, sampling_params=sampling_params, prompt_token_ids=prompt_token_ids)
            )
        ray.get(refs)

        # Make sure all requests are sent.
        torch.distributed.barrier()
>>>>>>> 27342230

        # Retrieve and combine results from all outputs
        all_output_refs = []
        for i, llm in enumerate(llms):
            all_output_refs.append(llm.get_responses.remote(rank))
        all_outputs = sum(ray.get(all_output_refs), [])

        samples_list = []
        for i in range(0, len(all_outputs), args.micro_rollout_batch_size):
<<<<<<< HEAD
            outputs = all_outputs[i : i + args.micro_rollout_batch_size]
            solutions = all_solutions[i : i + args.micro_rollout_batch_size]
            assert len(outputs) == len(solutions)
=======
            outputs = all_outputs[i : i + self.strategy.args.micro_rollout_batch_size]
            prompts = all_prompts[i : i + self.strategy.args.micro_rollout_batch_size]
            labels = all_labels[i : i + self.strategy.args.micro_rollout_batch_size]
>>>>>>> 27342230
            if not self.packing_samples:
                # NOTE: concat all outputs to following format:
                #
                # | [PAD] [PAD] token token token | token token [EOS] [PAD] |
                # | token token token token token | token token [EOS] [PAD] |
                # | [PAD] [PAD] [PAD] token token | token token token [EOS] |
                # |<---------- prompt ----------->|<-------- answer ------->|
                assert (full_data[0] is None), "RL environments currently only supported with sample packing"
                max_input_len, max_output_len = 0, 0
                for output in outputs:
                    max_input_len = max(max_input_len, len(output.prompt_token_ids))
                    max_output_len = max(max_output_len, len(output.outputs[0].token_ids))

                pad_token_id, eos_token_id = self.tokenizer.pad_token_id, self.tokenizer.eos_token_id
                sequences = []
                prompt_token_ids = []
                for output in outputs:
                    # left padding input
                    input_len = len(output.prompt_token_ids)
                    input_ids = [pad_token_id] * (max_input_len - input_len) + list(output.prompt_token_ids)
                    prompt_token_ids.append(output.prompt_token_ids)

                    # right padding output
                    output_len = len(output.outputs[0].token_ids)
                    output_ids = list(output.outputs[0].token_ids) + [pad_token_id] * (max_output_len - output_len)

                    # concat input and output
                    sequences.append(input_ids + output_ids)

                sequences = torch.tensor(sequences)
                sequences, attention_mask, action_mask = self.actor.process_sequences(
                    sequences, max_input_len, eos_token_id, pad_token_id
                )
                sequences = sequences.to("cuda")
                attention_mask = attention_mask.to("cuda")
                action_mask = action_mask.to("cuda")
                samples_list.append(
                    Samples(
                        sequences=sequences,
                        attention_mask=attention_mask,
                        action_mask=action_mask,
                        num_actions=action_mask.size(1),
                        packed_seq_lens=None,
                        response_length=action_mask.float().sum(dim=-1),
                        total_length=attention_mask.float().sum(dim=-1),
<<<<<<< HEAD
                        reward=None,
                        solutions=solutions.copy() if solutions[0] is not None else None,
=======
                        prompts=prompts,
                        labels=labels,
>>>>>>> 27342230
                    )
                )
            else:
                # NOTE: concat all outputs to following format:
                #
                # | token token token | token token [EOS] | token token token token token | token token [EOS] | token token | token token token [EOS] |
                # |<---  prompt ----->|<---- answer ----->|<---------- prompt ----------->|<----- answer ---->|<- prompt -->|<-------- answer ------->|
                pad_token_id, eos_token_id = self.tokenizer.pad_token_id, self.tokenizer.eos_token_id
                sequences = []
                packed_seq_lens = []
                attention_mask = []  # For sequence identification
                action_masks = []    # For masking assistant responses
                num_actions = []
                
                
                if full_data[0] is not None:
                    # Sequence packing with multiple turns
                    # rewards = []
                    # for i, (conversation, reward) in enumerate(outputs):
                    #     current_seq = []
                    #     current_action_mask = []
                    #     total_len = 0
                    #     rewards.append(reward)
                        
                    #     # Process each turn in the conversation
                    #     for turn in conversation.tokens_by_turn:
                    #         prompt_tokens = turn["input_tokens"]
                    #         response_tokens = turn["output_tokens"]
                            
                    #         # Add tokens to sequence
                    #         current_seq.extend(prompt_tokens)
                    #         current_seq.extend(response_tokens)
                            
                    #         # Mark which tokens are from assistant (1) vs user (0)
                    #         current_action_mask.extend([False] * (len(prompt_tokens) - 1))  # User prompt
                    #         current_action_mask.extend(([True] * len(response_tokens)) + [False])  # Assistant response
                            
                    #         total_len += len(prompt_tokens) + len(response_tokens)
                        
                    #     # Store sequence info
                    #     sequences.extend(current_seq)
                    #     packed_seq_lens.append(total_len)
                    #     attention_mask.extend([i + 1] * total_len)  # Sequence identifier
                    #     action_masks.extend(current_action_mask)
                    #     num_actions.append(sum(current_action_mask))  # Total response tokens
                    # action_mask = torch.tensor(action_masks, device="cuda").unsqueeze(0)
                    action_mask = None
                    rewards = []
                    for i, (conversation, reward) in enumerate(outputs):
                        input_len = len(conversation.first_prompt_tokens)
                        output_len = len(conversation.all_output_tokens)
                        packed_seq_lens.append(input_len + output_len)
                        sequences.extend(conversation.first_prompt_tokens + conversation.all_output_tokens)
                        attention_mask.extend([i + 1] * (input_len + output_len))

                        num_actions.append(max(1, output_len))
                        rewards.append(reward)
                else:
                    # Sequence packing with single turn
                    action_mask = None
                    rewards = None
                    for i, output in enumerate(outputs):
                        input_len = len(output.prompt_token_ids)
                        output_len = len(output.outputs[0].token_ids)
                        packed_seq_lens.append(input_len + output_len)
                        sequences.extend(output.prompt_token_ids + list(output.outputs[0].token_ids))
                        attention_mask.extend([i + 1] * (input_len + output_len))

                        num_actions.append(max(1, output_len))
                
                sequences = torch.tensor(sequences, device="cuda").unsqueeze(0)
                attention_mask = torch.tensor(attention_mask, device="cuda").unsqueeze(0)

                response_length = torch.tensor(num_actions, device="cuda", dtype=torch.float)
                total_length = torch.tensor(packed_seq_lens, device="cuda", dtype=torch.float)
                samples_list.append(
                    Samples(
                        sequences=sequences,
                        attention_mask=attention_mask,
                        action_mask=action_mask,
                        num_actions=num_actions,
                        packed_seq_lens=packed_seq_lens,
                        response_length=response_length,
                        total_length=total_length,
<<<<<<< HEAD
                        reward=rewards,
                        solutions=solutions.copy() if solutions[0] is not None else None,
=======
                        prompts=prompts,
                        labels=labels,
>>>>>>> 27342230
                    )
                )
        return samples_list

    def flush(self):
        "Ensure all experience has been send to critic"
        if self.critic is not None:
            ray.get(self._ref)
            self._ref = None<|MERGE_RESOLUTION|>--- conflicted
+++ resolved
@@ -118,16 +118,9 @@
     packed_seq_lens: Optional[torch.Tensor]
     response_length: torch.Tensor
     total_length: torch.Tensor
-<<<<<<< HEAD
     reward: Optional[List[float]]
     solutions: Optional[List[str]]
     
-=======
-    prompts: list[str]
-    labels: list[str]
-
-
->>>>>>> 27342230
 class NaiveExperienceMaker(ABC):
     """
     Naive experience maker.
@@ -238,11 +231,7 @@
                     generate_kwargs["gamma"],
                     generate_kwargs["lambd"],
                 )
-<<<<<<< HEAD
             elif self.advantage_estimator in ["reinforce", "rloo", "grpo"]:
-=======
-            elif self.advantage_estimator in ["reinforce", "rloo", "reinforce_baseline", "group_norm"]:
->>>>>>> 27342230
                 experience.returns = self.get_cumulative_returns(
                     reward,
                     generate_kwargs["gamma"],
@@ -266,11 +255,7 @@
         return experiences
 
     @torch.no_grad()
-<<<<<<< HEAD
     def generate_samples(self, all_examples: List[dict], **generate_kwargs) -> List[Samples]:
-=======
-    def generate_samples(self, all_prompts: List[str], all_labels, **generate_kwargs) -> List[Samples]:
->>>>>>> 27342230
         """
         Generate samples and return in batches.
         """
@@ -287,12 +272,8 @@
         samples_list = []
         for i in range(0, len(all_prompts), args.micro_rollout_batch_size):
             prompts = all_prompts[i : i + args.micro_rollout_batch_size]
-<<<<<<< HEAD
             solutions = all_solutions[i : i + args.micro_rollout_batch_size]
             prompt_token_ids = self.tokenize_fn(prompts, self.prompt_max_len, padding=False)["input_ids"]
-=======
-            labels = all_labels[i : i + args.micro_rollout_batch_size]
->>>>>>> 27342230
             inputs = self.tokenize_fn(prompts, self.prompt_max_len, device="cuda")
             sequences, attention_mask, action_mask = self.actor.generate(**inputs, **generate_kwargs)
             samples = Samples(
@@ -303,13 +284,8 @@
                 packed_seq_lens=None,
                 response_length=action_mask.float().sum(dim=-1),
                 total_length=attention_mask.float().sum(dim=-1),
-<<<<<<< HEAD
                 full_data=full_data,
                 solutions=solutions,
-=======
-                prompts=prompts,
-                labels=labels,
->>>>>>> 27342230
             )
             samples_list.append(samples)
         return samples_list
@@ -417,31 +393,14 @@
             rewards = rewards - baseline
             rewards = rewards.flatten().to(device="cpu").chunk(len(experiences))
             return experiences, rewards
-<<<<<<< HEAD
         elif args.advantage_estimator == "grpo":
             rewards = torch.cat([experience.info["reward"] for experience in experiences])
             rewards = rewards.reshape(-1, args.n_samples_per_prompt).to(device="cuda")
             mean_rewards = rewards.mean(-1, keepdim=True)
             std_devs = rewards.std(-1, keepdim=True)
             grpo_advantage = (rewards - mean_rewards) / (std_devs + 1.0e-6)
-            grpo_advantage = grpo_advantage.flatten().to(device="cpu").chunk(len(experiences))
+            grpo_advantage = grpo_advantage.reshape(-1).to(device="cpu").chunk(len(experiences))
             return experiences, grpo_advantage
-=======
-        elif args.advantage_estimator == "reinforce_baseline":
-            # REINFORCE++-baseline removed the / std and K3 kl loss in GRPO.
-            # `/ std` is not needed in RL variance reduction theory, and `k3 KL` has a larger variance than `k1 KL` under a categorical distribution.
-            rewards = torch.cat([experience.info["reward"] for experience in experiences])
-            rewards = rewards.reshape(-1, args.n_samples_per_prompt).to(device="cuda")
-            rewards = rewards - rewards.mean(-1, keepdim=True)
-            rewards = rewards.reshape(-1).to(device="cpu").chunk(len(experiences))
-            return experiences, rewards
-        elif args.advantage_estimator == "group_norm":
-            rewards = torch.cat([experience.info["reward"] for experience in experiences])
-            rewards = rewards.reshape(-1, args.n_samples_per_prompt).to(device="cuda")
-            rewards = (rewards - rewards.mean(-1, keepdim=True)) / (rewards.std(-1, keepdim=True) + 1e-9)
-            rewards = rewards.reshape(-1).to(device="cpu").chunk(len(experiences))
-            return experiences, rewards
->>>>>>> 27342230
         # default rewards
         return experiences, [experience.info["reward"] for experience in experiences]
 
@@ -683,19 +642,9 @@
                     offset += length
                 queries = self.tokenizer.batch_decode(sequences_list, skip_special_tokens=False)
 
-<<<<<<< HEAD
             for rm in self.remote_rm_url:
-                assert len(queries) == len(solutions)
-                r = remote_rm_fn_ray.remote(rm, queries=queries, solutions=solutions)
-=======
-            if self.custom_reward_func:
-                r = self.custom_reward_func.remote(queries, samples.prompts, samples.labels)
->>>>>>> 27342230
+                r = remote_rm_fn_ray.remote(rm, queries=queries, prompts=samples.prompts, labels=samples.labels)
                 r_refs.append(r)
-            else:
-                for rm in self.remote_rm_url:
-                    r = remote_rm_fn_ray.remote(rm, queries=queries, prompts=samples.prompts, labels=samples.labels)
-                    r_refs.append(r)
 
         if args.colocate_all_models and not self.remote_rm_url:
             ray.get(r_refs)
@@ -747,14 +696,11 @@
                 
             action_log_probs = unpacking_samples(action_log_probs, num_actions)
             if value is not None:
-<<<<<<< HEAD
-                value = unpacking_samples(value, num_actions)                
-=======
                 value = unpacking_samples(value, num_actions)
             if base_action_log_probs is not None:
                 base_action_log_probs = unpacking_samples(base_action_log_probs, num_actions)
 
->>>>>>> 27342230
+                value = unpacking_samples(value, num_actions)                
             kl = unpacking_samples(kl, num_actions)
             kl_mean = torch.tensor([each_kl.mean() for each_kl in kl], device=device)
 
@@ -789,11 +735,7 @@
         self.actor.train()  # reset model state
         return experience
 
-<<<<<<< HEAD
     def _generate_vllm(self, all_examples: List[dict], **kwargs) -> List[Samples]:
-=======
-    def _generate_vllm(self, all_prompts: List[str], all_labels, **kwargs) -> List[Samples]:
->>>>>>> 27342230
         from vllm import SamplingParams
         
         all_prompts = [example["prompts"] for example in all_examples]  # Remove .get() since we know the key exists
@@ -840,26 +782,16 @@
         batch_size = (len(all_prompt_token_ids) + len(llms) - 1) // len(llms)
         for i, llm in enumerate(llms):
             prompt_token_ids = all_prompt_token_ids[i * batch_size : (i + 1) * batch_size]
-<<<<<<< HEAD
             if prompt_token_ids:
                 if vars(self.strategy.args).get("env_file", False):
                     datum = all_full_data[i * batch_size : (i + 1) * batch_size]
-                    all_output_refs.append(
-                        llm.generate.remote(sampling_params=sampling_params, multiturn=True, full_data=datum, env_maker=self.strategy.args.env_maker)
+                    refs.append(
+                        llm.add_requests.remote(rank, sampling_params=sampling_params, multiturn=True, full_data=datum, env_maker=self.strategy.args.env_maker)
                     )
                 else:
-                    all_output_refs.append(
-                        llm.generate.remote(sampling_params=sampling_params, prompt_token_ids=prompt_token_ids)
+                    refs.append(
+                        llm.add_requests.remote(rank, sampling_params=sampling_params, prompt_token_ids=prompt_token_ids)
                     )
-=======
-            refs.append(
-                llm.add_requests.remote(rank, sampling_params=sampling_params, prompt_token_ids=prompt_token_ids)
-            )
-        ray.get(refs)
-
-        # Make sure all requests are sent.
-        torch.distributed.barrier()
->>>>>>> 27342230
 
         # Retrieve and combine results from all outputs
         all_output_refs = []
@@ -869,15 +801,9 @@
 
         samples_list = []
         for i in range(0, len(all_outputs), args.micro_rollout_batch_size):
-<<<<<<< HEAD
             outputs = all_outputs[i : i + args.micro_rollout_batch_size]
             solutions = all_solutions[i : i + args.micro_rollout_batch_size]
             assert len(outputs) == len(solutions)
-=======
-            outputs = all_outputs[i : i + self.strategy.args.micro_rollout_batch_size]
-            prompts = all_prompts[i : i + self.strategy.args.micro_rollout_batch_size]
-            labels = all_labels[i : i + self.strategy.args.micro_rollout_batch_size]
->>>>>>> 27342230
             if not self.packing_samples:
                 # NOTE: concat all outputs to following format:
                 #
@@ -923,13 +849,8 @@
                         packed_seq_lens=None,
                         response_length=action_mask.float().sum(dim=-1),
                         total_length=attention_mask.float().sum(dim=-1),
-<<<<<<< HEAD
                         reward=None,
                         solutions=solutions.copy() if solutions[0] is not None else None,
-=======
-                        prompts=prompts,
-                        labels=labels,
->>>>>>> 27342230
                     )
                 )
             else:
@@ -1014,13 +935,8 @@
                         packed_seq_lens=packed_seq_lens,
                         response_length=response_length,
                         total_length=total_length,
-<<<<<<< HEAD
                         reward=rewards,
                         solutions=solutions.copy() if solutions[0] is not None else None,
-=======
-                        prompts=prompts,
-                        labels=labels,
->>>>>>> 27342230
                     )
                 )
         return samples_list
