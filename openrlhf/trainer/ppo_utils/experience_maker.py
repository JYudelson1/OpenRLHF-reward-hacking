import time
from abc import ABC
from copy import deepcopy
from dataclasses import dataclass
from datetime import timedelta
from typing import List, Optional, Tuple, Union

import ray
import torch
import torch.distributed as dist
import torch.nn as nn

from openrlhf.models.actor import Actor
from openrlhf.models.ring_attn_utils import pad_sequences, unpad_sequences
from openrlhf.models.utils import compute_approx_kl, compute_reward, masked_mean, unpacking_samples
from openrlhf.utils.logging_utils import init_logger
from openrlhf.utils.remote_rm_utils import remote_rm_fn_ray
from openrlhf.utils import AgentConversation

logger = init_logger(__name__)


def to(tensor: Union[torch.Tensor, list[torch.Tensor]], device):
    if isinstance(tensor, list):
        return [to(t, device) for t in tensor]
    return tensor.to(device) if isinstance(tensor, torch.Tensor) else tensor


def pin_memory(tensor: Union[torch.Tensor, list[torch.Tensor]]):
    if isinstance(tensor, list):
        return [pin_memory(t) for t in tensor]
    return tensor.pin_memory() if isinstance(tensor, torch.Tensor) else tensor


@dataclass
class Experience:
    """Experience is a batch of data.
    These data should have the the sequence length and number of actions.
    Left padding for sequences is applied.

    Shapes of each tensor:
    sequences: (B, S)
    action_log_probs: (B, A)
    base_action_log_probs: (B, A)
    values: (B, A)
    returns: (B, A)
    advantages: (B, A)
    attention_mask: (B, S)
    action_mask: (B, A)
    kl: (B, A)
    "A" is the number of actions.
    """

    sequences: torch.Tensor
    action_log_probs: torch.Tensor
    base_action_log_probs: torch.Tensor
    values: torch.Tensor
    returns: Optional[torch.Tensor]
    advantages: Optional[torch.Tensor]
    attention_mask: Optional[torch.LongTensor]
    action_mask: Optional[torch.BoolTensor]
    info: Optional[dict]
    kl: Optional[torch.Tensor] = None
    json_rollouts: list | None = None

    @torch.no_grad()
    def to_device(self, device: torch.device):
        self.sequences = to(self.sequences, device)
        self.action_log_probs = to(self.action_log_probs, device)
        self.base_action_log_probs = to(self.base_action_log_probs, device)
        self.returns = to(self.returns, device)
        self.advantages = to(self.advantages, device)
        self.values = to(self.values, device)
        self.attention_mask = to(self.attention_mask, device)
        self.action_mask = to(self.action_mask, device)
        self.kl = to(self.kl, device)
        self.info = {key: to(value, device) for key, value in self.info.items()}
        return self

    def pin_memory(self):
        self.sequences = pin_memory(self.sequences)
        self.action_log_probs = pin_memory(self.action_log_probs)
        self.base_action_log_probs = pin_memory(self.base_action_log_probs)
        self.returns = pin_memory(self.returns)
        self.advantages = pin_memory(self.advantages)
        self.values = pin_memory(self.values)
        self.attention_mask = pin_memory(self.attention_mask)
        self.action_mask = pin_memory(self.action_mask)
        self.kl = pin_memory(self.kl)
        self.info = {key: pin_memory(value) for key, value in self.info.items()}
        return self


@dataclass
class Samples:
    """Samples is a batch of data.
    There can be 2 formats to store the samples, batched or packed.
    The batched format means padding is applied to the sequences, while the packed format
    will concatenate the prompt and response without padding.

    Shapes of each tensor, when 2 shapes are shown, the first one is for batched format
        and the second one is for packed format:
    sequences: (B, S) or (1, total_length), the tokens of both prompt and response.
    attention_mask: (B, S) or (1, total_length), the attention mask for sequences.
    action_mask: (B, A) or None, the action (response) mask to show which part of the
        sequence is the response. When the samples are packed, this is None.
    num_actions: int or (B,), the number of actions (tokens) in the response.
        When the samples are not packed, we will use action_mask, so this is an int to
        show the size of action_mask. Otherwise, this is a tensor to show the number of
        actions for each sample.
    packed_seq_lens: None or (B,), the length of each sample in the packed samples.
    response_length: (B,), the number of tokens in the response.
    total_length: (B,), the total number of tokens in the sequences.
    prompts: the prompts used to generate responses
    """

    sequences: torch.Tensor
    attention_mask: Optional[torch.LongTensor]
    action_mask: Optional[torch.BoolTensor]
    num_actions: Union[int, torch.Tensor]
    packed_seq_lens: Optional[torch.Tensor]
    response_length: torch.Tensor
    total_length: torch.Tensor
    reward: Optional[List[float]]
    solutions: Optional[List[str]]
    pad_len: Optional[int]
    json_rollouts: list | None = None


class BaseExperienceMaker(ABC):
    """
    Base experience maker that only handles initialization.
    """

    def __init__(
        self,
        actor: Actor,
        critic: nn.Module,
        reward_model: nn.Module,
        initial_model: Actor,
        tokenizer,
        prompt_max_len: int,
        kl_controller,
        strategy=None,
        remote_rm_url: Union[list[str], str] = None,
        reward_fn=None,
    ) -> None:
        super().__init__()
        self.actor = actor
        self.critic = critic
        self.reward_model = reward_model
        self.remote_rm_url = remote_rm_url
        self.initial_model = initial_model
        self.tokenizer = tokenizer
        self.prompt_max_len = prompt_max_len
        self.kl_ctl = kl_controller
        self.strategy = strategy
        self.reward_fn = reward_fn
        self.perf_stats = {}
        self.advantage_estimator = strategy.args.advantage_estimator
        self.ring_rank0_group = None

        # custom reward func for reinforced finetuning
        self.custom_reward_func = None
        remote_rm_url = [remote_rm_url] if isinstance(remote_rm_url, str) else remote_rm_url
        if remote_rm_url and remote_rm_url[0].endswith(".py"):
            print(f"Loading custom `reward_func(queries, prompts)` from {remote_rm_url[0]}")
            import importlib.util

            spec = importlib.util.spec_from_file_location("reward_func", remote_rm_url[0])
            reward_module = importlib.util.module_from_spec(spec)
            spec.loader.exec_module(reward_module)
            self.custom_reward_func = reward_module.reward_func

    # tokenizer
    def tokenize_fn(self, texts, max_length, padding=True, device=None):
        if not padding:
            # when padding is False, return tokenized texts as list
            return self.tokenizer(
                texts,
                add_special_tokens=False,
                max_length=max_length,
                truncation=True,
            )
        batch = self.tokenizer(
            texts,
            return_tensors="pt",
            add_special_tokens=False,
            max_length=max_length,
            padding=True,
            truncation=True,
        )
        return {k: v.to(device) for k, v in batch.items()}


class RemoteExperienceMaker(BaseExperienceMaker):
    def __init__(self, *args, vllm_engines: List = None, packing_samples=False, **kwargs):
        super().__init__(*args, **kwargs)
        self.vllm_engines = vllm_engines
        self.packing_samples = packing_samples

        if self.custom_reward_func:
            self.custom_reward_func = ray.remote(self.custom_reward_func)

    @torch.no_grad()
    def make_experience_list(self, all_prompts: Union[str, List[str]], **generate_kwargs) -> List[Experience]:
        """
        Make a list of experience with the micro_rollout_batch_size.

        This method will first calculate the response sequences and rewards for the given prompts.
        Then, if we need certain processing for the rewards or do certain filtering, we can process the rollout as a whole.
        After that, we will calculate the advantages and returns for each experience.
        """
        args = self.strategy.args

        # vLLM wakeup when vllm_enable_sleep
        if self.strategy.args.vllm_enable_sleep:
            from openrlhf.trainer.ray.vllm_engine import batch_vllm_engine_call

            batch_vllm_engine_call(self.vllm_engines, "wake_up")
            torch.distributed.barrier()
            torch.cuda.synchronize()

        # generate responses
        if self.strategy.ring_attn_group is not None:
            # Only rank 0 in the ring attention group executes the generation function, and then broadcasts it to all other ranks.
            if self.strategy.ring_attn_rank == 0:
                samples_list = self.generate_samples(all_prompts, **generate_kwargs)

                dist.broadcast_object_list(samples_list, src=dist.get_rank(), group=self.strategy.ring_attn_group)
            else:
                world_size = torch.distributed.get_world_size() // args.ring_attn_size
                samples_list = [None] * (
                    args.rollout_batch_size * args.n_samples_per_prompt // world_size // args.micro_rollout_batch_size
                )
                dist.broadcast_object_list(
                    samples_list, src=self.strategy.ring_attn_ranks[0], group=self.strategy.ring_attn_group
                )
        else:
            samples_list = self.generate_samples(all_prompts, **generate_kwargs)

        # vLLM offload when vllm_enable_sleep
        if self.strategy.args.vllm_enable_sleep:
            batch_vllm_engine_call(self.vllm_engines, "sleep")

        torch.cuda.empty_cache()
        torch.distributed.barrier()
        torch.cuda.synchronize()

        # Make experiences (models forward: logprobs, values, rewards, and kl divergence)
        experiences = self.make_experience(samples_list)

        # Process experiences (reward shaping, etc.)
        experiences = self.compute_advantages_and_returns(experiences, **generate_kwargs)

        # send experience to critic
        if self.critic is not None:
            for experience in experiences:
                experience_cpu = deepcopy(experience)
                experience_cpu.to_device("cpu")
                self._ref = self.critic.append.remote(experience_cpu)
        return experiences

    @torch.no_grad()
    def make_experience(self, samples_list: List[Samples]) -> List[Experience]:
        """
        Turn samples into experience by calculating logprobs, values, rewards, and kl divergence.
        """

        args = self.strategy.args
        self.actor.eval()
        device = torch.cuda.current_device()
        experiences = []

        # Extract all information from samples in one pass
        # Convert samples into lists of tensors and metadata for batch processing
        sequences_list = [s.sequences for s in samples_list]
        attention_mask_list = [s.attention_mask for s in samples_list]
        num_actions_list = [s.num_actions for s in samples_list]
        packed_seq_lens_list = [s.packed_seq_lens for s in samples_list]
        solutions_list = [s.solutions for s in samples_list]
        pre_calc_rewards_list = [s.reward for s in samples_list]

        # Move data to CPU for remote processing
        sequences_cpu_list = [seq.to("cpu") for seq in sequences_list]
        attention_mask_cpu_list = [mask.to("cpu") for mask in attention_mask_list]

        # Batch call initial model
        if self.initial_model is not None:
            base_action_log_probs_ref = self.initial_model.forward_batch.remote(
                sequences=sequences_cpu_list,
                num_actions=num_actions_list,
                attention_mask=attention_mask_cpu_list,
                logps_allgather=[True] * len(samples_list),
                packed_seq_lens=packed_seq_lens_list,
            )

            if args.colocate_actor_ref or args.colocate_all_models:
                ray.get([base_action_log_probs_ref])
                ray.get([self.initial_model.empty_cache.remote()])
        else:
            base_action_log_probs_ref = ray.put([None] * len(samples_list))

        # Batch call critic model
        if self.critic is not None:
            value_ref = self.critic.forward_batch.remote(
                sequences=sequences_cpu_list,
                num_actions=num_actions_list,
                attention_mask=attention_mask_cpu_list,
                packed_seq_lens=packed_seq_lens_list,
            )
            if args.colocate_critic_reward or args.colocate_all_models:
                ray.get([value_ref])
                ray.get([self.critic.empty_cache.remote()])
        else:
            value_ref = ray.put([None] * len(samples_list))

        # Batch call reward model
        r_refs = []
        if pre_calc_rewards_list[0] is not None:
            print("Using environment rewards...")
            r_refs.append(ray.put([torch.tensor(pre_calc_reward) for pre_calc_reward in pre_calc_rewards_list]))
        elif not self.remote_rm_url:
            for rm in self.reward_model:
                r_refs.append(
                    rm.forward_batch.remote(
                        sequences=sequences_cpu_list,
                        attention_mask=attention_mask_cpu_list,
                        packed_seq_lens=packed_seq_lens_list,
                        pad_sequence=[True] * len(samples_list),
                    )
                )
        else:
            if self.strategy.ring_attn_group is None or self.strategy.ring_attn_rank == 0:
                queries_list = []
                for i, (seq, packed_lens) in enumerate(zip(sequences_cpu_list, packed_seq_lens_list)):
                    if not self.packing_samples:
                        queries = self.tokenizer.batch_decode(seq, skip_special_tokens=False)
                    else:
                        sequences_list = []
                        offset = 0
                        tokens_list = seq.tolist()[0]
                        for length in packed_lens:
                            sequences_list.append(tokens_list[offset : offset + length])
                            offset += length
                        queries = self.tokenizer.batch_decode(sequences_list, skip_special_tokens=False)
                    queries_list.extend(queries)

                if self.custom_reward_func:
                    r = self.custom_reward_func.remote(queries_list, solutions_list)
                else:
                    rank = torch.distributed.get_rank() // self.strategy.ring_attn_size
                    rm = self.remote_rm_url[rank % len(self.remote_rm_url)]
                    r = remote_rm_fn_ray.remote(rm, queries=queries_list, labels=solutions_list)
                r_refs.append(r)
            else:
                r_refs.append(ray.put([None] * len(samples_list)))

        start_time = time.time()

        if args.colocate_all_models and not self.remote_rm_url and pre_calc_rewards_list[0] is None:
            ray.get(r_refs)
            ray.get([self.reward_model[0].empty_cache.remote()])

        # Batch call actor model
        action_log_probs_list = []
        for seq, num_acts, attn_mask, packed_lens in zip(
            sequences_cpu_list, num_actions_list, attention_mask_cpu_list, packed_seq_lens_list
        ):
            action_log_probs = self.actor(
                seq.to(device),
                num_acts,
                attn_mask.to(device),
                ring_attn_group=self.strategy.ring_attn_group,
                logps_allgather=True,
                packed_seq_lens=packed_lens,
            )
            action_log_probs_list.append(action_log_probs)

        actor_value_rm_time = time.time() - start_time

        # Wait for all remote calls to complete
        start = time.time()
        ref_values = ray.get([base_action_log_probs_ref, value_ref] + r_refs)
        wait_time = time.time() - start

        base_action_log_probs_list, value_list, rewards_list = ref_values[0], ref_values[1], ref_values[2]
        if self.remote_rm_url is not None and isinstance(rewards_list, torch.Tensor):
            rewards_list = rewards_list.chunk(len(samples_list))

        # Avoid CUDA OOM when colocate models
        if args.colocate_actor_ref or args.colocate_all_models:
            torch.cuda.synchronize()
            torch.cuda.empty_cache()

        # Process results for each sample
        for i, (samples, action_log_probs, base_action_log_probs, value, rewards) in enumerate(
            zip(samples_list, action_log_probs_list, base_action_log_probs_list, value_list, rewards_list)
        ):
            if base_action_log_probs is not None:
                base_action_log_probs = base_action_log_probs.to(device)
            if value is not None:
                value = value.to(device)

            # Broadcast rewards to all ring attention ranks when using remote RM
            rewards = [rewards]
            if self.remote_rm_url and self.strategy.ring_attn_group is not None:
                if self.strategy.ring_attn_rank == 0:
                    dist.broadcast_object_list(rewards, src=dist.get_rank(), group=self.strategy.ring_attn_group)
                else:
                    dist.broadcast_object_list(
                        rewards, src=self.strategy.ring_attn_ranks[0], group=self.strategy.ring_attn_group
                    )
            rewards = [r.to(device) for r in rewards]
            r = torch.stack(rewards).sum(dim=0) if len(rewards) > 0 else rewards[0]

            if (self.initial_model is not None) and (not args.use_kl_loss):
                kl = compute_approx_kl(
                    action_log_probs,
                    base_action_log_probs,
                    action_mask=samples.action_mask,
                    kl_estimator=self.strategy.args.kl_estimator,
                )
            else:
                kl = torch.zeros_like(action_log_probs, dtype=action_log_probs.dtype, device=device)

            sequences = samples.sequences
            attention_mask = samples.attention_mask
            if not self.packing_samples:
                kl_mean = masked_mean(kl, samples.action_mask, dim=-1)
            else:
                num_actions = samples.num_actions
                packed_seq_lens = samples.packed_seq_lens
                if self.strategy.ring_attn_group is not None:
                    assert samples.pad_len is not None
                    sequences, attention_mask, num_actions, packed_seq_lens, _, _, kl = unpad_sequences(
                        pad_len=samples.pad_len,
                        sequences=sequences,
                        attention_mask=attention_mask,
                        num_actions=num_actions,
                        packed_seq_lens=packed_seq_lens,
                        ring_attn_group=self.strategy.ring_attn_group,
                        action_log_probs=action_log_probs,
                        values=value,
                        kl=kl,
                    )
                # Convert tensor into list of tensors for easier manipulation within dataset
                sequences = unpacking_samples(sequences, packed_seq_lens)
                attention_mask = None
                action_log_probs = unpacking_samples(action_log_probs, num_actions)
                if value is not None:
                    value = unpacking_samples(value, num_actions)
                if base_action_log_probs is not None:
                    base_action_log_probs = unpacking_samples(base_action_log_probs, num_actions)

                kl = unpacking_samples(kl, num_actions)
                kl_mean = torch.tensor([each_kl.mean() for each_kl in kl], device=device)

            if not args.use_kl_loss:
                base_action_log_probs = None

            info = {
                "kl": kl_mean,
                "reward": r,
                "response_length": samples.response_length,
                "total_length": samples.total_length,
                "num_actions": samples.num_actions,
            }

            if self.strategy.args.perf:
                self.perf_stats["actor_value_rm_time"] += actor_value_rm_time
                self.perf_stats["wait_time"] += wait_time

            experience = Experience(
                sequences,
                action_log_probs,
                base_action_log_probs,
                value,
                None,
                None,
                attention_mask,
                samples.action_mask,
                info,
                kl,
                json_rollouts=samples.json_rollouts,
            )

            experiences.append(experience)

        self.actor.train()  # Reset model state

        end_time = time.time()
        duration = end_time - start_time
        if dist.get_rank() == 0:
            time_str = str(timedelta(seconds=duration)).split(".")[0]
            logger.info(f"✨ Experience making completed in {time_str}")
        return experiences

    @torch.no_grad()
    def compute_advantages_and_returns(
        self, experiences: List[Experience], **kwargs
    ) -> Tuple[List[Experience], List[torch.Tensor]]:
        """
        Process experiences, this can be used to filter out some experiences or do some processing on the rewards.

        Output:
        - experiences: List of Experience
        - rewards: List of rewards
        """
        args = self.strategy.args

        # get rewards from experiences
        rewards = [experience.info["reward"] for experience in experiences]

        # reward shaping
        if args.advantage_estimator == "rloo":
            rewards = torch.cat(rewards).reshape(-1, args.n_samples_per_prompt).to(device="cuda")
            baseline = (rewards.sum(-1, keepdim=True) - rewards) / (args.n_samples_per_prompt - 1)
            rewards = rewards - baseline
            rewards = rewards.flatten().to(device="cpu").chunk(len(experiences))
        elif args.advantage_estimator in ["reinforce_baseline", "dr_grpo"]:
            # REINFORCE++-baseline and Dr. GRPO removed the `/std` in GRPO as `/ std` is not needed in RL variance reduction theory.
            # And `k3 KL` has a larger variance than `k1 KL` under a categorical distribution.
            rewards = torch.cat(rewards).reshape(-1, args.n_samples_per_prompt).to(device="cuda")
            rewards = rewards - rewards.mean(-1, keepdim=True)
            rewards = rewards.reshape(-1).to(device="cpu").chunk(len(experiences))
        elif args.advantage_estimator == "grpo":
            rewards = torch.cat(rewards).reshape(-1, args.n_samples_per_prompt).to(device="cuda")
            rewards = (rewards - rewards.mean(-1, keepdim=True)) / (rewards.std(-1, keepdim=True) + 1e-9)
            rewards = rewards.reshape(-1).to(device="cpu").chunk(len(experiences))

        # calculate return and advantages
        for experience, reward in zip(experiences, rewards):
            experience = experience.to_device("cuda")
            reward = reward.to(device="cuda")
            num_actions = experience.info["num_actions"]
            reward = compute_reward(
                reward,
                self.kl_ctl.value,
                experience.kl,
                action_mask=experience.action_mask,
                num_actions=num_actions,
                reward_clip_range=args.reward_clip_range,
                sample_packing=args.packing_samples,
            )

            if self.advantage_estimator == "gae":
                experience.advantages, experience.returns = self.get_advantages_and_returns(
                    experience.values,
                    reward,
                    experience.action_mask,
                    kwargs["gamma"],
                    kwargs["lambd"],
                )
            elif self.advantage_estimator in ["reinforce", "rloo", "reinforce_baseline", "grpo", "dr_grpo"]:
                if kwargs["gamma"] != 1.0 and self.advantage_estimator in [
                    "rloo",
                    "reinforce_baseline",
                    "grpo",
                    "dr_grpo",
                ]:
                    if dist.get_rank() == 0:
                        logger.warning("gamma is set to 1.0 for rloo, reinforce_baseline, and grpo")
                    kwargs["gamma"] = 1.0

                experience.returns = self.get_cumulative_returns(
                    reward,
                    kwargs["gamma"],
                )
                experience.advantages = deepcopy(experience.returns)
            else:
                raise Exception(f"Unkown advantage_estimator {self.advantage_estimator}")

            # calculate the return info.
            if not getattr(self, "packing_samples", False):
                return_sums = reward.sum(dim=-1)
            else:
                return_sums = torch.tensor(
                    [each_reward.sum() for each_reward in reward], device=torch.cuda.current_device()
                )
            experience.info["return"] = return_sums
            # remove unnecessary info
            experience.kl = None
            del experience.info["num_actions"]
            experience.to_device("cpu")

        return experiences

    @torch.no_grad()
    def get_advantages_and_returns(
        self,
        values: torch.Tensor,
        rewards: torch.Tensor,
        action_mask: torch.Tensor,
        gamma: float,
        lambd: float,
    ) -> Tuple[torch.Tensor, torch.Tensor]:
        """Function that computes advantages and returns from rewards and values.
        Calculated as in the original PPO paper: https://arxiv.org/abs/1707.06347
        Note that rewards may include a KL divergence loss term.

        Advantages looks like this:
        Adv1 =  R1 + γ * λ * R2     + γ^2 * λ^2 * R3       + ...
              - V1 + γ * (1 - λ) V2 + γ^2 * λ * (1 - λ) V3 + ...

        Returns looks like this:
        Ret1 =  R1 + γ * λ * R2     + γ^2 * λ^2 * R3       + ...
                   + γ * (1 - λ) V2 + γ^2 * λ * (1 - λ) V3 + ...

        Input:
        - values: Tensor of shape (batch_size, response_size)
        - rewards: Tensor of shape (batch_size, response_size)

        Output:
        - advantages: Tensor of shape (batch_size, response_size)
        - returns: Tensor of shape (batch_size, response_size)
        """
        if isinstance(values, list):
            # packing samples
            # TODO: this is slow...
            advantages = []
            returns = []
            for v, r in zip(values, rewards):
                adv, ret = self.get_advantages_and_returns(v.unsqueeze(0), r.unsqueeze(0), action_mask, gamma, lambd)
                advantages.append(adv.squeeze(0))
                returns.append(ret.squeeze(0))
            return advantages, returns

        lastgaelam = 0
        advantages_reversed = []
        response_length = rewards.size(1)

        # Mask invalid responses
        if action_mask is not None:
            values = action_mask * values
            rewards = action_mask * rewards

        for t in reversed(range(response_length)):
            nextvalues = values[:, t + 1] if t < response_length - 1 else 0.0
            delta = rewards[:, t] + gamma * nextvalues - values[:, t]
            lastgaelam = delta + gamma * lambd * lastgaelam
            advantages_reversed.append(lastgaelam)
        advantages = torch.stack(advantages_reversed[::-1], dim=1)
        returns = advantages + values
        return advantages.detach(), returns

    @torch.no_grad()
    def get_cumulative_returns(
        self,
        rewards: torch.Tensor,
        gamma: float,
    ) -> Tuple[torch.Tensor, torch.Tensor]:
        """
        Function that computes advantages and returns from rewards using REINFORCE.
        REINFORCE uses cumulative returns without the GAE (Generalized Advantage Estimation).

        Input:
        - rewards: Tensor of shape (batch_size, response_size)
        - gamma: discount factor

        Output:
        - returns: Tensor of shape (batch_size, response_size)
        """

        if isinstance(rewards, list):
            # packing samples
            # TODO: this is slow...
            # if action_mask is not None:
            #     returns = []
            #     for r, am in zip(rewards, action_mask):
            #         ret = self.get_cumulative_returns(r.unsqueeze(0), am.unsqueeze(0), gamma)
            #         returns.append(ret.squeeze(0))
            #     return returns
            # else:
            returns = []
            for r in rewards:
                ret = self.get_cumulative_returns(r.unsqueeze(0), gamma)
                returns.append(ret.squeeze(0))
            return returns

        response_length = rewards.size(1)
        returns = torch.zeros_like(rewards)
        cumulative_return = torch.zeros(rewards.size(0), device=rewards.device)

        # Mask invalid responses if action_mask is provided
        # if action_mask is not None:
        #     # TODO: THIS MIGHT BE WRONG
        #     if action_mask.size(1) == rewards.size(1):
        #         rewards = action_mask * rewards
        #     # Truncate action_mask to match rewards, for packed samples
        #     if action_mask.size(1) > rewards.size(1):
        #         action_mask = action_mask[:, action_mask.size(1) - rewards.size(1):]
        #     else:
        #         assert False, "rewards has more elements than action_mask"

        # Calculate returns by accumulating discounted rewards
        for t in reversed(range(response_length)):
            cumulative_return = rewards[:, t] + gamma * cumulative_return
            returns[:, t] = cumulative_return

        return returns

    @torch.no_grad()
    def generate_samples(self, all_prompts: List[str], **generate_kwargs) -> List[Samples]:
        """
        Generate samples and return in batches.

        When not using vllm, we will fallback to the default implementation,
        in which actor will be used to generate samples.
        """
        if self.vllm_engines is None:
            return self._generate_with_hf(all_prompts, **generate_kwargs)

        # vLLM generation
        return self._generate_vllm(all_prompts, **generate_kwargs)

    @torch.no_grad()
    def _generate_with_hf(self, all_examples: List[dict], **generate_kwargs) -> List[Samples]:
        """
        Generate samples and return in batches.
        """
        assert not getattr(self, "packing_samples", False)
        args = self.strategy.args
        self.actor.eval()
        # sample multiple response
        all_prompts = [example["prompts"] for example in all_examples]
        full_data = [example.get("full_data", None) for example in all_examples]
        all_solutions = [example.get("solution", None) for example in all_examples]

        all_prompts = sum([[prompt] * args.n_samples_per_prompt for prompt in all_prompts], [])
        all_solutions = sum([[solution] * args.n_samples_per_prompt for solution in all_solutions], [])
        samples_list = []
        for i in range(0, len(all_prompts), args.micro_rollout_batch_size):
            prompts = all_prompts[i : i + args.micro_rollout_batch_size]
            inputs = self.tokenize_fn(prompts, self.prompt_max_len, device="cuda")
            sequences, attention_mask, action_mask = self.actor.generate(**inputs, **generate_kwargs)
            samples = Samples(
                sequences=sequences,
                attention_mask=attention_mask,
                action_mask=action_mask,
                num_actions=action_mask.size(1),
                packed_seq_lens=None,
                response_length=action_mask.float().sum(dim=-1),
                total_length=attention_mask.float().sum(dim=-1),
                prompts=prompts,
                pad_len=None,
            )
            samples_list.append(samples)
        return samples_list

    def _generate_vllm(self, all_examples: List[dict], **kwargs) -> List[Samples]:
        from vllm import SamplingParams

        all_prompts = [example["prompts"] for example in all_examples]
        full_data = [example.get("full_data", None) for example in all_examples]
        all_solutions = [example.get("solution", None) for example in all_examples]

        # prompt_token_id_map = {}
        # prompt_token_ids = self.tokenize_fn(all_prompts, self.prompt_max_len, padding=False)["input_ids"]
        # for i, prompt_tokens in enumerate(prompt_token_ids):
        #     prompt_token_id_map[str(prompt_tokens)] = i

        # round-robin load balance
        rank = torch.distributed.get_rank() // self.strategy.ring_attn_size
        world_size = torch.distributed.get_world_size() // self.strategy.ring_attn_size

        # Select LLM engines: assign each rank an engine, or cycle through engines if world_size < engine_count
        if len(self.vllm_engines) <= world_size:
            llms = [self.vllm_engines[rank % len(self.vllm_engines)]]
        else:
            llms = self.vllm_engines[rank::world_size]

        args = self.strategy.args

        sampling_params = SamplingParams(
            temperature=kwargs.get("temperature", 1.0),
            top_p=kwargs.get("top_p", 1.0),
            top_k=kwargs.get("top_k", -1),
            max_tokens=kwargs.get("max_new_tokens", 1024),
            min_tokens=kwargs.get("min_new_tokens", 1),
            skip_special_tokens=kwargs.get("skip_special_tokens", False),
            include_stop_str_in_output=True,
        )

        # Expand prompt list based on the number of samples per prompt
        all_prompts = sum([[prompt] * args.n_samples_per_prompt for prompt in all_prompts], [])
        all_prompt_token_ids = self.tokenize_fn(all_prompts, self.prompt_max_len, padding=False)["input_ids"]
        all_full_data = sum([[datum] * args.n_samples_per_prompt for datum in full_data], [])
        all_solutions = sum([[solution] * args.n_samples_per_prompt for solution in all_solutions], [])
        assert len(all_prompts) == len(all_full_data) == len(all_solutions)

        # Distribute requests to engines and collect responses to outputs
        all_outputs = self._generate_vllm_bare(
            rank=rank,
            world_size=world_size,
            all_prompt_token_ids=all_prompt_token_ids,
            all_full_data=all_full_data,
            llms=llms,
            sampling_params=sampling_params,
        )

        json_rollouts = [{"rollout": conversation.messages, "reward": reward} for conversation, reward in all_outputs]

        # Waiting for all requests to be sent
        if self.strategy.ring_attn_group is not None:
            if self.ring_rank0_group is None:
                world_size = dist.get_world_size()
                ring_rank0 = [
                    i * self.strategy.ring_attn_size for i in range(world_size // self.strategy.ring_attn_size)
                ]
                self.ring_rank0_group = dist.new_group(ranks=ring_rank0)
            dist.barrier(group=self.ring_rank0_group)
        else:
            dist.barrier()
        torch.cuda.synchronize()

        # # Retrieve and combine results from all outputs
        # all_output_refs = []
        # for i, llm in enumerate(llms):
        #     all_output_refs.append(llm.get_responses.remote(rank))
        # all_outputs = sum(ray.get(all_output_refs), [])

        samples_list = []
        for i in range(0, len(all_outputs), args.micro_rollout_batch_size):
            outputs = all_outputs[i : i + args.micro_rollout_batch_size]
            solutions = all_solutions[i : i + args.micro_rollout_batch_size]
            assert len(outputs) == len(solutions) or solutions[0] is None
            if not self.packing_samples:
                # NOTE: concat all outputs to following format:
                #
                # | [PAD] [PAD] token token token | token token [EOS] [PAD] |
                # | token token token token token | token token [EOS] [PAD] |
                # | [PAD] [PAD] [PAD] token token | token token token [EOS] |
                # |<---------- prompt ----------->|<-------- answer ------->|
                assert full_data[0] is None, "RL environments currently only supported with sample packing"
                max_input_len, max_output_len = 0, 0
                for output in outputs:
                    max_input_len = max(max_input_len, len(output.prompt_token_ids))
                    max_output_len = max(max_output_len, len(output.outputs[0].token_ids))

                pad_token_id, eos_token_id = self.tokenizer.pad_token_id, self.tokenizer.eos_token_id
                sequences = []
                prompt_token_ids = []
                for output in outputs:
                    # left padding input
                    input_len = len(output.prompt_token_ids)
                    input_ids = [pad_token_id] * (max_input_len - input_len) + list(output.prompt_token_ids)
                    prompt_token_ids.append(output.prompt_token_ids)

                    # right padding output
                    output_len = len(output.outputs[0].token_ids)
                    output_ids = list(output.outputs[0].token_ids) + [pad_token_id] * (max_output_len - output_len)

                    # concat input and output
                    sequences.append(input_ids + output_ids)

                sequences = torch.tensor(sequences)
                sequences, attention_mask, action_mask = self.actor.process_sequences(
                    sequences, max_input_len, eos_token_id, pad_token_id
                )
                sequences = sequences.to("cuda")
                attention_mask = attention_mask.to("cuda")
                action_mask = action_mask.to("cuda")
                samples_list.append(
                    Samples(
                        sequences=sequences,
                        attention_mask=attention_mask,
                        action_mask=action_mask,
                        num_actions=action_mask.size(1),
                        packed_seq_lens=None,
                        response_length=action_mask.float().sum(dim=-1),
                        total_length=attention_mask.float().sum(dim=-1),
                        reward=None,
                        solutions=solutions.copy() if solutions[0] is not None else None,
                        pad_len=None,
                        json_rollouts=json_rollouts,
                    )
                )
            else:
                # NOTE: concat all outputs to following format:
                #
                # | token token token | token token [EOS] | token token token token token | token token [EOS] | token token | token token token [EOS] |
                # |<---  prompt ----->|<---- answer ----->|<---------- prompt ----------->|<----- answer ---->|<- prompt -->|<-------- answer ------->|
                pad_token_id, eos_token_id = self.tokenizer.pad_token_id, self.tokenizer.eos_token_id
                sequences = []
                packed_seq_lens = []
                attention_mask = []  # For sequence identification
                action_masks = []  # For masking assistant responses
                num_actions = []

                if full_data[0] is not None:
                    # Sequence packing with multiple turns
                    # rewards = []
                    # for i, (conversation, reward) in enumerate(outputs):
                    #     current_seq = []
                    #     current_action_mask = []
                    #     total_len = 0
                    #     rewards.append(reward)

                    #     # Process each turn in the conversation
                    #     for turn in conversation.tokens_by_turn:
                    #         prompt_tokens = turn["input_tokens"]
                    #         response_tokens = turn["output_tokens"]

                    #         # Add tokens to sequence
                    #         current_seq.extend(prompt_tokens)
                    #         current_seq.extend(response_tokens)

                    #         # Mark which tokens are from assistant (1) vs user (0)
                    #         current_action_mask.extend([False] * (len(prompt_tokens) - 1))  # User prompt
                    #         current_action_mask.extend(([True] * len(response_tokens)) + [False])  # Assistant response

                    #         total_len += len(prompt_tokens) + len(response_tokens)

                    #     # Store sequence info
                    #     sequences.extend(current_seq)
                    #     packed_seq_lens.append(total_len)
                    #     attention_mask.extend([i + 1] * total_len)  # Sequence identifier
                    #     action_masks.extend(current_action_mask)
                    #     num_actions.append(sum(current_action_mask))  # Total response tokens
                    # action_mask = torch.tensor(action_masks, device="cuda").unsqueeze(0)
                    action_mask = None
                    rewards = []
                    for i, (conversation, reward) in enumerate(outputs):
                        input_len = len(conversation.first_prompt_tokens)
                        total_len = len(conversation.all_tokens)
                        packed_seq_lens.append(total_len)
                        sequences.extend(conversation.all_tokens)
                        attention_mask.extend([i + 1] * total_len)

                        num_actions.append(max(1, total_len - input_len))
                        rewards.append(reward)
                else:
                    # Sequence packing with single turn
                    action_mask = None
                    rewards = None
                    for i, output in enumerate(outputs):
                        input_len = len(output.prompt_token_ids)
                        output_len = len(output.outputs[0].token_ids)
                        packed_seq_lens.append(input_len + output_len)
                        sequences.extend(output.prompt_token_ids + list(output.outputs[0].token_ids))
                        attention_mask.extend([i + 1] * (input_len + output_len))

                        num_actions.append(max(1, output_len))

                # pad seq makes the sequence a multiple of ring_attention_size.
                pad_len = None
                if self.strategy.ring_attn_group is not None:
                    pad_len, sequences, attention_mask, num_actions, packed_seq_lens = pad_sequences(
                        sequences=sequences,
                        attention_mask=attention_mask,
                        num_actions=num_actions,
                        packed_seq_lens=packed_seq_lens,
                        ring_attn_group=self.strategy.ring_attn_group,
                        pad_token_id=pad_token_id,
                    )

                    sequences = torch.tensor(sequences, device="cuda").unsqueeze(0)
                    attention_mask = torch.tensor(attention_mask, device="cuda").unsqueeze(0)

                    response_length = torch.tensor(num_actions, device="cuda", dtype=torch.float)
                    total_length = torch.tensor(packed_seq_lens, device="cuda", dtype=torch.float)
                    samples_list.append(
                        Samples(
                            sequences=sequences,
                            attention_mask=attention_mask,
                            action_mask=action_mask,
                            num_actions=num_actions,
                            packed_seq_lens=packed_seq_lens,
                            response_length=response_length,
                            total_length=total_length,
                            reward=rewards,
                            solutions=solutions.copy() if solutions[0] is not None else None,
                            pad_len=pad_len,
                            json_rollouts=json_rollouts,
                        )
                    )
                else:
                    sequences = torch.tensor(sequences, device="cuda").unsqueeze(0)
                    attention_mask = torch.tensor(attention_mask, device="cuda").unsqueeze(0)

                    response_length = torch.tensor(num_actions, device="cuda", dtype=torch.float)
                    total_length = torch.tensor(packed_seq_lens, device="cuda", dtype=torch.float)
                    samples_list.append(
                        Samples(
                            sequences=sequences,
                            attention_mask=attention_mask,
                            action_mask=action_mask,
                            num_actions=num_actions,
                            packed_seq_lens=packed_seq_lens,
                            response_length=response_length,
                            total_length=total_length,
                            reward=rewards,
                            solutions=solutions.copy() if solutions[0] is not None else None,
                            pad_len=None,
                            json_rollouts=json_rollouts,
                        )
                    )
        return samples_list

    def _generate_vllm_bare(self, rank, world_size, all_prompt_token_ids, all_full_data, llms, sampling_params):
<<<<<<< HEAD
=======
        print(
            f"RemoteExperienceMaker._generate_vllm_bare called with {self=} {rank=} {world_size=} {len(all_full_data)=} {llms=}"
        )

>>>>>>> a7222c43
        has_environment = vars(self.strategy.args).get("env_file", False)
        batch_size = (len(all_prompt_token_ids) + len(llms) - 1) // len(llms)

        if has_environment:
            ray.get([llm.reset_rollout_cache.remote() for llm in llms])

            torch.distributed.barrier()
            torch.cuda.synchronize()

            ray.get(
                [
                    llm.remember_env_data_for_rollout.remote(
                        rank=rank, data_for_rank=all_full_data[i_llm * batch_size : (i_llm + 1) * batch_size]
                    )
                    for i_llm, llm in enumerate(llms)
                ]
            )

            torch.distributed.barrier()
            torch.cuda.synchronize()

            outputs = ray.get(
                [
                    llm.generate_env_rollout.remote(
                        rank=rank, sampling_params=sampling_params, env_maker=self.strategy.args.env_maker
                    )
                    for llm in llms
                ]
            )

            torch.distributed.barrier()
            torch.cuda.synchronize()

            return sum(outputs, [])

        else:
            assert False, "TO DO: implement this"

    def flush(self):
        "Ensure all experience has been send to critic"
        if self.critic is not None:
            ray.get(self._ref)
            self._ref = None<|MERGE_RESOLUTION|>--- conflicted
+++ resolved
@@ -999,13 +999,10 @@
         return samples_list
 
     def _generate_vllm_bare(self, rank, world_size, all_prompt_token_ids, all_full_data, llms, sampling_params):
-<<<<<<< HEAD
-=======
         print(
             f"RemoteExperienceMaker._generate_vllm_bare called with {self=} {rank=} {world_size=} {len(all_full_data)=} {llms=}"
         )
 
->>>>>>> a7222c43
         has_environment = vars(self.strategy.args).get("env_file", False)
         batch_size = (len(all_prompt_token_ids) + len(llms) - 1) // len(llms)
 
