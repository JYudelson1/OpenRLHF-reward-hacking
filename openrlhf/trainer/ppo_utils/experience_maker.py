--- conflicted
+++ resolved
@@ -1092,18 +1092,11 @@
             outputs = ray.get(
                 [
                     llm.generate_env_rollout.remote(
-<<<<<<< HEAD
                         rank=rank, 
                         sampling_params=sampling_params, 
                         env_makers=self.strategy.args.env_makers, 
                         is_eval=is_eval,
                         vllm_engine_index=i,
-=======
-                        rank=rank,
-                        sampling_params=sampling_params,
-                        env_makers=self.strategy.args.env_makers,
-                        is_eval=is_eval,
->>>>>>> f4e9fb06
                     )
                     for i, llm in enumerate(llms)
                 ]
