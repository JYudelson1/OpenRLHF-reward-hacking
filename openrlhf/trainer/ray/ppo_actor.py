import itertools
import json
import math
import os
import socket
import time, datetime
import logging
from typing import Callable, Dict, List, Optional, Union, Tuple

import deepspeed
import ray
import torch
import torch.distributed
from torch.utils.data import DataLoader
from torch.optim import Optimizer
from tqdm import tqdm
from transformers.trainer import get_scheduler
from deepspeed.runtime.zero.partition_parameters import ZeroParamStatus
from openrlhf.datasets import PromptDataset, SFTDataset
from openrlhf.models import Actor, GPTLMLoss
from openrlhf.models.ring_attn_utils import pad_sequences, unpad_sequences
from openrlhf.models.utils import compute_approx_kl, masked_mean, unpacking_samples
from openrlhf.trainer import BasePPOTrainer
from openrlhf.trainer.ppo_utils import Experience, RemoteExperienceMaker, NaiveReplayBuffer, FixedKLController, AdaptiveKLController
from openrlhf.trainer.ray.vllm_engine import batch_vllm_engine_call
from openrlhf.utils import blending_datasets, get_tokenizer
from openrlhf.utils.deepspeed import DeepspeedStrategy
from openrlhf.utils.deepspeed.deepspeed_utils import offload_deepspeed_states, reload_deepspeed_states
from openrlhf.utils.distributed_sampler import DistributedSampler
from openrlhf.utils.distributed_util import init_process_group
from openrlhf.utils import AgentInterface

from .launcher import BasePPORole
from .utils import get_physical_gpu_id


logger = logging.getLogger(__name__)

class ActorPPOTrainer(BasePPOTrainer):
    def __init__(
        self,
        *args,
        vllm_engines: List = None,
        remote_rm_url: List[str] = None,
        critic_train_remote: bool = False,
        **kwargs,
    ):
        """PPOTrainer for ray.

        Args:
            vllm_engines (List, optional): vllm engines for text generation, if not specified, generate text by actor model directly. Defaults to None.
            critic_train_remote (bool, optional): whether this actor should triger corresponding critic model training. Defaults to False.
        """
        super().__init__(*args, **kwargs)
        self.remote_rm_url = remote_rm_url
        self.vllm_engines = vllm_engines
        self.critic_train_remote = critic_train_remote

        # wandb/tensorboard setting
        self._wandb = None
        self._tensorboard = None
        if self.strategy.args.use_wandb and self.strategy.is_rank_0():
            import wandb

            self._wandb = wandb
            if not wandb.api.api_key:
                wandb.login(key=self.strategy.args.use_wandb)
            wandb.init(
                entity=self.strategy.args.wandb_org,
                project=self.strategy.args.wandb_project,
                group=self.strategy.args.wandb_group,
                name=self.strategy.args.wandb_run_name,
                config=self.strategy.args.__dict__,
                reinit=True,
            )

            wandb.define_metric("train/global_step")
            wandb.define_metric("train/*", step_metric="train/global_step", step_sync=True)
            wandb.define_metric("eval/epoch")
            wandb.define_metric("eval/*", step_metric="eval/epoch", step_sync=True)

        # Initialize TensorBoard writer if wandb is not available
        if self.strategy.args.use_tensorboard and self._wandb is None and self.strategy.is_rank_0():
            from torch.utils.tensorboard import SummaryWriter

            os.makedirs(self.strategy.args.use_tensorboard, exist_ok=True)
            log_dir = os.path.join(self.strategy.args.use_tensorboard, self.strategy.args.wandb_run_name)
            self._tensorboard = SummaryWriter(log_dir=log_dir)

        self.experience_maker = RemoteExperienceMaker(
            self.actor,
            self.critic,
            self.reward_model,
            self.initial_model,
            self.tokenizer,
            self.prompt_max_len,
            self.kl_ctl,
            self.strategy,
            self.remote_rm_url,
            self.reward_fn,
            vllm_engines=self.vllm_engines,
            packing_samples=self.strategy.args.packing_samples,
        )

        backend = getattr(self.strategy.args, "vllm_sync_backend", "nccl")
        self.use_cuda_ipc = False
        if backend == "nccl" and self.strategy.args.colocate_all_models:
            self.use_cuda_ipc = True

        # Create torch group with deepspeed rank 0 and all vllm ranks
        # to update vllm engine's weights after each training stage.
        #
        # Say we have 3 vllm engines and eache of them has 4 GPUs,
        # then the torch group is:
        # [    0,      1, 2, 3, 4,  5, 6, 7, 8,  9, 10, 11, 12]
        # |ds rank 0 |  engine-0  |  engine-1  |   engine-2   |
        #
        # For ZeRO-1/2:
        #   1. Broadcast parameters from rank 0 to all vllm engines
        # For ZeRO-3:
        #   1. AllGather paramters to rank 0
        #   2. Broadcast parameters from rank 0 to all vllm engines
        if self.vllm_engines is not None and not self.use_cuda_ipc and torch.distributed.get_rank() == 0:
            master_address = ray._private.services.get_node_ip_address()
            with socket.socket() as sock:
                sock.bind(("", 0))
                master_port = sock.getsockname()[1]

            vllm_num_engines, vllm_tensor_parallel_size = (
                self.strategy.args.vllm_num_engines,
                self.strategy.args.vllm_tensor_parallel_size,
            )
            world_size = vllm_num_engines * vllm_tensor_parallel_size + 1

            use_ray = getattr(self.strategy.args, "vllm_sync_with_ray", False)
            group_name = "openrlhf"
            refs = [
                engine.init_process_group.remote(
                    master_address,
                    master_port,
                    i * vllm_tensor_parallel_size + 1,
                    world_size,
                    group_name,
                    backend=backend,
                    use_ray=use_ray,
                )
                for i, engine in enumerate(self.vllm_engines)
            ]
            if use_ray:
                import ray.util.collective as collective

                collective.init_collective_group(world_size=world_size, rank=0, backend=backend, group_name=group_name)
                self._model_update_group = group_name
            else:
                self._model_update_group = init_process_group(
                    backend=backend,
                    init_method=f"tcp://{master_address}:{master_port}",
                    world_size=world_size,
                    rank=0,
                    group_name=group_name,
                )

            ray.get(refs)

        torch.distributed.barrier()

    def fit(
        self,
        args,
        prompts_dataloader,
        pretrain_dataloader,
        consumed_samples=0,
        num_update_steps_per_episodes=1,
    ) -> None:
        if args.one_off_pipeline:
            self._fit_one_off(args, prompts_dataloader, pretrain_dataloader, consumed_samples, num_update_steps_per_episodes)
        else:
            self._fit(args, prompts_dataloader, pretrain_dataloader, consumed_samples, num_update_steps_per_episodes)

    def _fit(
        self,
        args,
        prompts_dataloader,
        pretrain_dataloader,
        consumed_samples=0,
        num_update_steps_per_episodes=1,
    ) -> None:
        num_rollouts_per_episodes = (
            num_update_steps_per_episodes
            * args.train_batch_size
            // args.max_epochs
            // args.rollout_batch_size
            // args.n_samples_per_prompt
        )

        # get eval and save steps
        if args.eval_steps == -1:
            args.eval_steps = num_rollouts_per_episodes  # Evaluate once per epoch
        if args.save_steps == -1:
            args.save_steps = float("inf")  # do not save ckpt

        self.prompts_dataloader = prompts_dataloader
        self.pretrain_dataloader = pretrain_dataloader

        # Restore step and start_epoch
        steps = consumed_samples // args.rollout_batch_size + 1
        start_episode = consumed_samples // args.rollout_batch_size // num_rollouts_per_episodes
        consumed_samples = consumed_samples % (num_rollouts_per_episodes * args.rollout_batch_size)

        for episode in range(start_episode, args.num_episodes):
            if isinstance(self.prompts_dataloader.sampler, DistributedSampler):
                self.prompts_dataloader.sampler.set_epoch(
                    episode, consumed_samples=0 if episode > start_episode else consumed_samples
                )
            pbar = tqdm(
                range(self.prompts_dataloader.__len__()),
                desc=f"Episode [{episode + 1}/{args.num_episodes}]",
                disable=not self.strategy.is_rank_0(),
            )

            for rand_prompts in self.prompts_dataloader:
                for i, experience in enumerate(
                    self.experience_maker.make_experience_list(rand_prompts, **self.generate_kwargs)
                ):
                    if i == 0:
                        output = self.tokenizer.batch_decode(
                            experience.sequences[0].unsqueeze(0), skip_special_tokens=True
                        )[0]
                        self.strategy.print(output)
                    self.replay_buffer.append(experience)

                    self.log_rollouts_wandb(experience.json_rollouts, episode=episode, steps=steps, i_experience=i, train_or_eval="train")

                status = self._train(steps, args)
                
                # progress bar
                pbar.set_postfix(status)
                pbar.update()
                
                # logs/checkpoints
                client_states = {"consumed_samples": steps * args.rollout_batch_size}
                self.save_logs_and_checkpoints(args, steps, status, client_states)
                
                steps = steps + 1

        if self._wandb is not None and self.strategy.is_rank_0():
            self._wandb.finish()
        if self._tensorboard is not None and self.strategy.is_rank_0():
            self._tensorboard.close()
            
    def _fit_one_off(self, args, prompts_dataloader, pretrain_dataloader, consumed_samples, num_update_steps_per_episodes):
        num_rollouts_per_episodes = (
            num_update_steps_per_episodes
            * args.train_batch_size
            // args.max_epochs
            // args.rollout_batch_size
            // args.n_samples_per_prompt
        )

        # get eval and save steps
        if args.eval_steps == -1:
            args.eval_steps = num_rollouts_per_episodes  # Evaluate once per epoch
        if args.save_steps == -1:
            args.save_steps = float("inf")  # do not save ckpt

        self.prompts_dataloader = prompts_dataloader
        self.pretrain_dataloader = pretrain_dataloader

        # Restore step and start_epoch
        steps = consumed_samples // args.rollout_batch_size + 1
        start_episode = consumed_samples // args.rollout_batch_size // num_rollouts_per_episodes
        consumed_samples = consumed_samples % (num_rollouts_per_episodes * args.rollout_batch_size)
        
        for episode in range(start_episode, args.num_episodes):
            if isinstance(self.prompts_dataloader.sampler, DistributedSampler):
                self.prompts_dataloader.sampler.set_epoch(
                    episode, consumed_samples=0 if episode > start_episode else consumed_samples
                )
            pbar = tqdm(
                range(self.prompts_dataloader.__len__()),
                desc=f"Episode [{episode + 1}/{args.num_episodes}]",
                disable=not self.strategy.is_rank_0(),
            )

            for (rollout_num, rand_prompts) in enumerate(self.prompts_dataloader):
                rm_fn = self.experience_maker.reward_fn
                del self.experience_maker.reward_fn
                rollout_ref = make_experience_list_remote.remote(
                    self.experience_maker, rand_prompts, **self.generate_kwargs
                )
                self.experience_maker.reward_fn = rm_fn
                if rollout_num > 0:
                    train_ref = get_train_ref(self, steps, args)
                    rollout_experiences, (status, actor, ema_model) = ray.get([rollout_ref, train_ref])
                    
                    # Do the stateful update
                    if "kl" in status:
                        self.kl_ctl.update(status["kl"], args.rollout_batch_size * args.n_samples_per_prompt)
                    self.actor = actor
                    self.ema_model = ema_model
                    
                    # progress bar
                    pbar.set_postfix(status)
                    pbar.update()
                    
                    # logs/checkpoints
                    client_states = {"consumed_samples": steps * args.rollout_batch_size}
                    self.save_logs_and_checkpoints(args, steps, status, client_states)
                
                    steps = steps + 1
                else:
                    # First rollout logic
                    logger.info(f"First rollout, waiting for rollout to complete...")
                    rollout_experiences = ray.get(rollout_ref)
                    
                for i, experience in enumerate(
                    rollout_experiences
                ):
                    if i == 0:
                        output = self.tokenizer.batch_decode(
                            experience.sequences[0].unsqueeze(0), skip_special_tokens=True
                        )
                        self.strategy.print(output)
                    self.replay_buffer.append(experience)

                    self.log_rollouts_wandb(experience.json_rollouts, episode=episode, steps=steps, i_experience=i, train_or_eval="train")

                
                

        if self._wandb is not None and self.strategy.is_rank_0():
            self._wandb.finish()
        if self._tensorboard is not None and self.strategy.is_rank_0():
            self._tensorboard.close()
            
    def _train(self, steps, args):
        if self.args.advantage_estimator not in ["group_norm", "dr_grpo"]:
            self.replay_buffer.normalize(
                "advantages", 
                divide_by_std=not self.args.no_advantage_std_norm, 
                world_size=self.strategy.world_size,
                env_maker=vars(self.strategy.args).get("env_maker", False),
            )
        status = self.ppo_train(steps)
        self.replay_buffer.clear()

        if "kl" in status:
            self.kl_ctl.update(status["kl"], args.rollout_batch_size * args.n_samples_per_prompt)
        
        return status

    def ppo_train(self, global_steps):
        status, actor, ema_model, experience_maker = ppo_train_bare(
            global_steps=global_steps,
            freezing_actor_steps=self.freezing_actor_steps,
            experience_maker=self.experience_maker,
            actor=self.actor,
            critic_train_remote=self.critic_train_remote,
            colocate_all_models=self.colocate_all_models,
            deepspeed_enable_sleep=self.deepspeed_enable_sleep,
            vllm_engines=self.vllm_engines,
            vllm_enable_sleep=self.vllm_enable_sleep,
            model_update_group=self._model_update_group,
            use_prefix_cache=self.strategy.args.enable_prefix_caching,
            use_cuda_ipc=self.use_cuda_ipc,
            use_ray=self.strategy.args.vllm_sync_with_ray,
            zero_stage=self.strategy.args.zero_stage,
            world_size=self.strategy.world_size,
            max_epochs=self.max_epochs,
            dataloader_pin_memory=self.dataloader_pin_memory,
            replay_buffer=self.replay_buffer,
            ring_attn_group=self.strategy.ring_attn_group,
            actor_optim=self.actor_optim,
            ema_model=self.ema_model,
            ema_beta=self.ema_beta,
            actor_scheduler=self.actor_scheduler,
            use_kl_loss=self.use_kl_loss,
            kl_estimator=self.kl_estimator,
            use_packing_samples=self.use_packing_samples,
            use_aux_loss=self.use_aux_loss,
            aux_loss_coef=self.aux_loss_coef,
            actor_loss_fn=self.actor_loss_fn,
            initial_model=self.initial_model,
            pretrain_dataloader=self.pretrain_dataloader,
            kl_ctl=self.kl_ctl,
            ptx_coef=self.ptx_coef,
            strategy_time_steps=self.strategy.time_steps,
            strategy_stage=self.strategy.stage,
            strategy_accumulated_gradient=self.strategy.accumulated_gradient,
            ptx_loss_fn=self.ptx_loss_fn,
        )
        self.actor = actor
        self.ema_model = ema_model
        self.experience_maker = experience_maker
        return status

    def ppo_train_actor(self, global_steps):
        status, actor, ema_model = ppo_train_actor_bare(
            global_steps=global_steps,
            replay_buffer=self.replay_buffer,
            ring_attn_group=self.strategy.ring_attn_group,
            dataloader_pin_memory=self.dataloader_pin_memory,
            max_epochs=self.max_epochs,
            ema_model=self.ema_model,
            ema_beta=self.ema_beta,
            actor_scheduler=self.actor_scheduler,
            use_kl_loss=self.use_kl_loss,
            kl_estimator=self.kl_estimator,
            use_packing_samples=self.use_packing_samples,
            use_aux_loss=self.use_aux_loss,
            aux_loss_coef=self.aux_loss_coef,
            actor_loss_fn=self.actor_loss_fn,
            initial_model=self.initial_model,
            pretrain_dataloader=self.pretrain_dataloader,
            kl_ctl=self.kl_ctl,
            ptx_coef=self.ptx_coef,
            strategy_time_steps=self.strategy.time_steps,
            strategy_stage=self.strategy.stage,
            strategy_accumulated_gradient=self.strategy.accumulated_gradient,
            ptx_loss_fn=self.ptx_loss_fn,
        )
        self.actor = actor
        self.ema_model = ema_model
        return status

    def _broadcast_to_vllm(self):
        return _broadcast_to_vllm_bare(
            vllm_engines=self.vllm_engines,
            use_prefix_cache=self.strategy.args.enable_prefix_caching,
            use_cuda_ipc=self.use_cuda_ipc,
            use_ray=self.strategy.args.vllm_sync_with_ray,
            zero_stage=self.strategy.args.zero_stage,
            actor_model=self.actor.model,
            model_update_group=self._model_update_group,
        )

    def save_logs_and_checkpoints(self, args, global_step, logs_dict={}, client_states={}):
        if global_step % args.logging_steps == 0:
            # wandb
            if self._wandb is not None and self.strategy.is_rank_0():
                logs = {
                    "train/%s" % k: v
                    for k, v in {
                        **logs_dict,
                        "global_step": global_step,
                    }.items()
                }
                if self.experience_maker.perf_stats is not None:
                    logs.update({f"perf/experience_maker/{k}": v for k, v in self.experience_maker.perf_stats.items()})
                self._wandb.log(logs)
            # TensorBoard
            elif self._tensorboard is not None and self.strategy.is_rank_0():
                for k, v in logs_dict.items():
                    self._tensorboard.add_scalar(f"train/{k}", v, global_step)
                if self.experience_maker.perf_stats is not None:
                    for k, v in self.experience_maker.perf_stats.items():
                        self._tensorboard.add_scalar(f"perf/experience_maker/{k}", v, global_step)

        # TODO: Add evaluation mechanism for PPO
        if global_step % args.eval_steps == 0:
            self.evaluate(self.eval_dataloader, global_step, args.temperature, args.n_samples_per_prompt, args.eval_steps)
        # save ckpt
        # TODO: save best model on dev, use loss/perplexity/others on whole dev dataset as metric
        print(f"{args.save_steps=}")
        if global_step % args.save_steps == 0:
            tag = f"global_step{global_step}"
            self._save_checkpoint(args, tag, client_states)

    def _save_checkpoint(self, args, tag, client_states):
        # call remote critic
        if not self.disable_ds_ckpt:
            if self.critic_train_remote:
                ref = self.critic.save_checkpoint.remote(tag)
            self.strategy.save_ckpt(
                self.actor.model,
                os.path.join(args.ckpt_path, "_actor"),
                tag,
                args.max_ckpt_num,
                args.max_ckpt_mem,
                client_states,
            )
        if self.save_hf_ckpt:
            save_path = os.path.join(args.ckpt_path, f"{tag}_hf")
            self.strategy.save_model(
                self.ema_model if args.enable_ema else self.actor,
                self.tokenizer,
                save_path,
            )
        # wait
        if not self.disable_ds_ckpt:
            if self.critic_train_remote:
                ray.get(ref)
        torch.distributed.barrier()
    
    def evaluate(self, eval_dataloader, global_step, temperature=0.6, n_samples_per_prompt=1, eval_steps=1):
        """Evaluate model performance on eval dataset.

        Args:
            eval_dataloader: DataLoader containing evaluation prompts, labels and data sources
            global_step: Current training step for logging
            n_samples_per_prompt: Number of samples to generate per prompt for pass@k calculation
        """
        start_time = time.time()
        if self.strategy.is_rank_0():
            logger.info(f"⏰ Evaluation start time: {time.strftime('%Y-%m-%d %H:%M:%S')}")

        # vLLM wakeup when vllm_enable_sleep
        if self.strategy.args.vllm_enable_sleep:
            from openrlhf.trainer.ray.vllm_engine import batch_vllm_engine_call

            batch_vllm_engine_call(self.vllm_engines, "wake_up")
            torch.distributed.barrier()
            torch.cuda.synchronize()

        # Only run evaluation on ring attention rank0
        if self.strategy.ring_attn_group is None or self.strategy.ring_attn_rank == 0:

            with torch.no_grad():
                # First collect all prompts and labels
                all_prompts = []
                all_datasources = []

                for prompts in eval_dataloader:
                    all_prompts.extend(prompts)
                    all_datasources.extend([p.get("datasource", "") for p in prompts])
<<<<<<< HEAD
=======
                    
                all_prompts = all_prompts[:8]
                all_datasources = all_datasources[:8]
                    
                # Logging
                logger.info(f"Evaluating {len(all_prompts)} prompts")
>>>>>>> 494e8d40

                # Generate samples and calculate rewards
                generate_kwargs = self.generate_kwargs.copy()
                generate_kwargs["temperature"] = temperature
                generate_kwargs["n_samples_per_prompt"] = n_samples_per_prompt
                samples = self.experience_maker.generate_samples(all_prompts, **generate_kwargs)

                self.log_rollouts_wandb([sample.json_rollouts for sample in samples], global_step=global_step, train_or_eval="eval")

                # duplicate prompts and labels for each sample
                all_prompts = sum([[prompt] * n_samples_per_prompt for prompt in all_prompts], [])

                # Calculate rewards
                if samples[0].reward is None:
                    assert False, "Reward model and remote reward are not currently supported with evaluations"
                else:
                    rewards = torch.tensor([sample.reward for sample in samples])

                # Reshape rewards to (num_prompts, n_samples_per_prompt)
                rewards = rewards.reshape(-1, n_samples_per_prompt)

                # Collect local statistics for each data source
                local_metrics = {}  # {datasource: {"pass{n_samples_per_prompt}": 0, "pass1": 0, "count": 0}}

                for i, datasource in enumerate(all_datasources):
                    if datasource not in local_metrics:
                        local_metrics[datasource] = {f"pass{n_samples_per_prompt}": 0, "pass1": 0, "count": 0}

                    # Calculate pass@k and pass@1
                    prompt_rewards = rewards[i]
                    local_metrics[datasource][f"pass{n_samples_per_prompt}"] += prompt_rewards.max().float().item()
                    local_metrics[datasource]["pass1"] += prompt_rewards.mean().float().item()
                    local_metrics[datasource]["count"] += 1

                # All gather metrics from all ranks
                gathered_metrics = [None] * (self.strategy.world_size // self.strategy.ring_attn_size)
                if self.strategy.ring_attn_group is not None:
                    # Only rank 0 in ring attention group gathers metrics
                    torch.distributed.all_gather_object(
                        gathered_metrics, local_metrics, group=self.experience_maker.ring_rank0_group
                    )
                else:
                    torch.distributed.all_gather_object(gathered_metrics, local_metrics)

                # Only rank0 processes the gathered metrics
                if self.strategy.is_rank_0():
                    logger.info(f"Evaluating {len(gathered_metrics)} datasources")
                    # Combine metrics from all ranks
                    global_metrics = {}
                    for rank_metrics in gathered_metrics:
                        for datasource, metrics in rank_metrics.items():
                            if datasource not in global_metrics:
                                global_metrics[datasource] = {f"pass{n_samples_per_prompt}": 0, "pass1": 0, "count": 0}
                            global_metrics[datasource][f"pass{n_samples_per_prompt}"] += metrics[
                                f"pass{n_samples_per_prompt}"
                            ]
                            global_metrics[datasource]["pass1"] += metrics["pass1"]
                            global_metrics[datasource]["count"] += metrics["count"]

                    # Calculate global averages
                    logs = {}
                    for datasource, metrics in global_metrics.items():
                        logs[f"eval_{datasource}_pass{n_samples_per_prompt}"] = (
                            metrics[f"pass{n_samples_per_prompt}"] / metrics["count"]
                        )
                        logs[f"eval_{datasource}_pass1"] = metrics["pass1"] / metrics["count"]

                    # Log to wandb/tensorboard
                    if self._wandb is not None:
                        logger.info(f"Logging to wandb")
                        # Convert metrics to use eval/ prefix
                        eval_logs = {"eval/%s" % k: v for k, v in logs.items()}
                        # Add the epoch counter (different from global_step)
                        eval_logs["eval/epoch"] = global_step // eval_steps
                        self._wandb.log(eval_logs)
                    elif self._tensorboard is not None:
                        for k, v in logs.items():
                            self._tensorboard.add_scalar(f"eval/{k}", v, global_step)

        if self.strategy.args.vllm_enable_sleep:
            batch_vllm_engine_call(self.vllm_engines, "sleep")

        use_prefix_cache = getattr(self.strategy.args, "enable_prefix_caching", False)
        cache_reset_refs = []
        if use_prefix_cache and torch.distributed.get_rank() == 0:
            # clear prefix cache
            for engine in self.vllm_engines:
                cache_reset_refs.append(engine.reset_prefix_cache.remote())

        if cache_reset_refs:
            ray.get(cache_reset_refs)
        torch.cuda.empty_cache()
        torch.distributed.barrier()

        end_time = time.time()
        duration = end_time - start_time
        if self.strategy.is_rank_0():
            time_str = str(datetime.timedelta(seconds=duration)).split(".")[0]
            logger.info(f"✨ Evaluation completed in {time_str}")
            

    def reload_states(self):
        reload_deepspeed_states(self.actor.model)

    def offload_states(self):
        offload_deepspeed_states(self.actor.model)

    def log_rollouts_wandb(self, json_rollouts, episode=None, steps=None, i_experience=None, global_step=None, train_or_eval=None) -> None:
        if self._wandb is None:
            return
        if not self.strategy.is_rank_0():
            return

        name = "rollouts"
        if train_or_eval is not None:
            name += f"-{train_or_eval}"
        if episode is not None:
            name += f"-episode-{episode}"
        if steps is not None:
            name += f"-steps-{steps}"
        if i_experience is not None:
            name += f"-experience-{i_experience}"
        if global_step is not None:
            name += f"-global-step-{global_step}"

        try:
            text_rollouts = json.dumps(json_rollouts)
            filename = name + ".json"
        except json.decoder.JSONDecodeError:
            text_rollouts = str(json_rollouts)
            filename = name + ".txt"

        # artifact = self._wandb.Artifact(name=name, type="rollouts")
        # with artifact.new_file(filename) as f:
        #     f.write(text_rollouts)
        # self._wandb.log_artifact(artifact)

def ppo_train_bare(
        global_steps: int,
        freezing_actor_steps: int,
        experience_maker: RemoteExperienceMaker,
        actor: Actor,
        critic_train_remote: bool,
        colocate_all_models: bool,
        deepspeed_enable_sleep: bool,
        vllm_engines: List[ray.actor.ActorHandle],
        vllm_enable_sleep: bool,
        model_update_group: str,
        use_prefix_cache: bool,
        use_cuda_ipc: bool,
        use_ray: bool,
        zero_stage: int,
        world_size: int,
        max_epochs: int,
        dataloader_pin_memory: bool,
        replay_buffer: NaiveReplayBuffer,
        ring_attn_group: str,
        actor_optim: Optimizer,
        ema_model: Actor,
        ema_beta: float,
        actor_scheduler,
        use_kl_loss: bool,  
        kl_estimator: str,
        use_packing_samples: bool,
        use_aux_loss: bool,
        aux_loss_coef: float,
        actor_loss_fn,
        initial_model: Optional[Actor],
        pretrain_dataloader: Optional[DataLoader],
        kl_ctl: Union[FixedKLController, AdaptiveKLController],
        ptx_coef: float,
        strategy_time_steps,
        strategy_stage,
        strategy_accumulated_gradient,
        ptx_loss_fn: GPTLMLoss,
    ) -> Tuple[Dict[str, float], Actor, Actor, RemoteExperienceMaker]:
        # 1. ensure all experience makers done
        #torch.distributed.barrier()
        status = {}

        # 2. triger remote critic model training
        if critic_train_remote:
            raise NotImplementedError("Critic training not implemented")

        if colocate_all_models:
            torch.distributed.barrier()

        # 3. actor model training
        if global_steps > freezing_actor_steps:
            if deepspeed_enable_sleep:
                reload_deepspeed_states(actor.model)

            status, actor, ema_model = ppo_train_actor_bare(
                global_steps=global_steps,
                replay_buffer=replay_buffer,
                ring_attn_group=ring_attn_group,
                dataloader_pin_memory=dataloader_pin_memory,
                max_epochs=max_epochs,
                world_size=world_size,
                actor=actor,
                actor_optim=actor_optim,
                ema_model=ema_model,
                ema_beta=ema_beta,
                actor_scheduler=actor_scheduler,
                use_kl_loss=use_kl_loss,
                kl_estimator=kl_estimator,
                use_packing_samples=use_packing_samples,
                use_aux_loss=use_aux_loss,
                aux_loss_coef=aux_loss_coef,
                actor_loss_fn=actor_loss_fn,
                initial_model=initial_model,
                pretrain_dataloader=pretrain_dataloader,
                kl_ctl=kl_ctl,
                ptx_coef=ptx_coef,
                strategy_time_steps=strategy_time_steps,
                strategy_stage=strategy_stage,
                strategy_accumulated_gradient=strategy_accumulated_gradient,
                ptx_loss_fn=ptx_loss_fn,
            )

            status.update(status)

            if deepspeed_enable_sleep:
                offload_deepspeed_states(actor.model)

            torch.cuda.empty_cache()

            # 4. broadcast weights to vllm engines
            if vllm_engines is not None:
                if vllm_enable_sleep:
                    batch_vllm_engine_call(vllm_engines, "wake_up")

                torch.distributed.barrier()
                torch.cuda.synchronize()
                _broadcast_to_vllm_bare(
                    vllm_engines=vllm_engines,
                    use_prefix_cache=use_prefix_cache,
                    use_cuda_ipc=use_cuda_ipc,
                    use_ray=use_ray,
                    zero_stage=zero_stage,
                    actor=actor.model,
                    model_update_group=model_update_group,
                )

                if vllm_enable_sleep:
                    batch_vllm_engine_call(vllm_engines, "sleep")
                    torch.distributed.barrier()
                    torch.cuda.synchronize()

        # 5. wait remote critic model training done
        if critic_train_remote and not colocate_all_models:
            status.update(ray.get(critic_status_ref))
        torch.distributed.barrier()

        return status, actor, ema_model
    
def ppo_train_actor_bare(
    global_steps: int,
    replay_buffer: NaiveReplayBuffer,
    ring_attn_group,
    dataloader_pin_memory: bool,
    max_epochs: int,
    world_size: int,
    actor: Actor,
    ema_model: Actor,
    ema_beta: float,
    actor_scheduler,
    use_kl_loss: bool,  
    kl_estimator: str,
    use_packing_samples: bool,
    use_aux_loss: bool,
    aux_loss_coef: float,
    actor_loss_fn,
    initial_model: Optional[Actor],
    pretrain_dataloader: Optional[DataLoader],
    kl_ctl: Union[FixedKLController, AdaptiveKLController],
    ptx_coef: float,
    strategy_time_steps,
    strategy_stage,
    strategy_accumulated_gradient,
    ptx_loss_fn: GPTLMLoss,
) -> Tuple[Dict[str, float], Actor, Actor]:
    torch.cuda.empty_cache()
    # replay buffer may be empty at first, we should rebuild at each training
    dataloader = DataLoader(
        replay_buffer,
        batch_size=replay_buffer.sample_batch_size,
        shuffle=False if ring_attn_group is not None else True,
        drop_last=True,
        pin_memory=dataloader_pin_memory,
        collate_fn=replay_buffer.collate_fn,
    )
    device = torch.cuda.current_device()

    status_list = []
    status_mean = {}
    for epoch in range(max_epochs):
        pbar = tqdm(
            dataloader,
            desc=f"Train epoch [{epoch + 1}/{max_epochs}]",
            disable=torch.distributed.get_rank() != 0,
        )
        for experience in pbar:
            experience.to_device(device)
            status, actor, ema_model = training_step_bare(
                experience=experience,
                actor=actor,
                ema_model=ema_model,
                ema_beta=ema_beta,
                actor_scheduler=actor_scheduler,
                use_kl_loss=use_kl_loss,
                kl_estimator=kl_estimator,
                use_packing_samples=use_packing_samples,
                use_aux_loss=use_aux_loss,
                aux_loss_coef=aux_loss_coef,
                actor_loss_fn=actor_loss_fn,
                initial_model=initial_model,
                pretrain_dataloader=pretrain_dataloader,
                kl_ctl=kl_ctl,
                ptx_coef=ptx_coef,
                strategy_time_steps=strategy_time_steps,
                strategy_stage=strategy_stage,
                strategy_accumulated_gradient=strategy_accumulated_gradient,
                ptx_loss_fn=ptx_loss_fn,
            )

            # for DP
            # weighted mean for kl
            if "kl" in status:
                status["kl"] *= status["response_length"]
                status = all_reduce_bare(status, world_size)
                status["kl"] /= status["response_length"]

            short_status = {}

            if "policy_loss" in status:
                short_status = {
                    "pg": status["policy_loss"],
                    "rm": status["reward"],
                    "ret": status["return"],
                    "glen": status["response_length"],
                    "tlen": status["total_length"],
                    "kl": status["kl"],
                    "act_lr": status["actor_lr"],
                }

            if "critic_loss" in status:
                short_status["cri"] = status["critic_loss"]
                short_status["vals"] = status["values"]
                short_status["cri_lr"] = status["critic_lr"]

            if "ptx_loss" in status:
                short_status["ptx"] = status["ptx_loss"]

            status_list.append(status)
            pbar.set_postfix(short_status)

    if status_list:
        status_mean = status_list[0]
        for m in status_list[1:]:
            for k, v in m.items():
                status_mean[k] += v
        for k in status_mean.keys():
            status_mean[k] /= len(status_list)
    torch.cuda.empty_cache()
    return status_mean, actor, ema_model

def all_reduce_bare(data, world_size: int, op="mean"):
    assert op in ("mean", "max", "sum")
    if isinstance(data, dict):
        ret = {}
        for k, v in data.items():
            ret[k] = all_reduce_bare(v, world_size, op)
        return ret
    else:
        is_tensor = True
        if not isinstance(data, torch.Tensor):
            data = torch.Tensor([data])
            is_tensor = False
        is_cpu_tensor = data.device.type == "cpu"

        if is_cpu_tensor:
            data = data.to(torch.cuda.current_device())
        if op == "mean":
            data /= world_size
        torch.distributed.all_reduce(data, op=torch.distributed.ReduceOp.MAX if op == "max" else torch.distributed.ReduceOp.SUM)
        if is_cpu_tensor:
            data = data.cpu()
        return data.item() if not is_tensor else data

def training_step_bare(
    actor: Actor,
    ema_model: Actor,
    ema_beta: float,
    actor_scheduler,
    experience: Experience,
    ring_attn_group: str,
    use_kl_loss: bool,
    kl_estimator: str,
    use_packing_samples: bool,
    use_aux_loss: bool,
    aux_loss_coef: float,
    actor_loss_fn,
    ptx_loss_fn: GPTLMLoss,
    initial_model: Optional[Actor],
    pretrain_dataloader: Optional[DataLoader],
    kl_ctl: Union[FixedKLController, AdaptiveKLController],
    ptx_coef: float,
    strategy_time_steps,
    strategy_stage,
    strategy_accumulated_gradient,
) -> Tuple[Dict[str, float], Actor, Actor]:
    actor.train()

    # TODO: this is a bad indicator to say that data is packed...
    if isinstance(experience.sequences, list):
        sequences = torch.cat(experience.sequences, dim=0).unsqueeze(0)
        old_action_log_probs = torch.cat(experience.action_log_probs, dim=0).unsqueeze(0)
        advantages = torch.cat(experience.advantages, dim=0).unsqueeze(0)
        num_actions = [v.numel() for v in experience.advantages]
        packed_seq_lens = [s.numel() for s in experience.sequences]
        attention_mask = torch.cat(
            [torch.full_like(s, i + 1) for i, s in enumerate(experience.sequences)], dim=0
        ).unsqueeze(0)
        # pad seq makes the sequence a multiple of ring_attention_size.
        if ring_attn_group is not None:
            pad_len, sequences, attention_mask, num_actions, packed_seq_lens = pad_sequences(
                sequences, attention_mask, num_actions, packed_seq_lens, ring_attn_group
            )
        if use_kl_loss and experience.base_action_log_probs is not None:
            base_action_log_probs = torch.cat(experience.base_action_log_probs, dim=0).unsqueeze(0)
    else:
        sequences = experience.sequences
        old_action_log_probs = experience.action_log_probs
        advantages = experience.advantages
        num_actions = experience.action_mask.size(1)
        packed_seq_lens = None
        attention_mask = experience.attention_mask
        if use_kl_loss and experience.base_action_log_probs is not None:
            base_action_log_probs = experience.base_action_log_probs

    # actor loss
    action_log_probs, output = actor(
        sequences,
        num_actions,
        attention_mask=attention_mask,
        return_output=True,
        ring_attn_group=ring_attn_group,
        logps_allgather=True,
        packed_seq_lens=packed_seq_lens,
    )
    # unpad sequence ensures that pad tokens do not contribute to the loss calculation.
    if ring_attn_group is not None:
        assert pad_len is not None
        sequences, attention_mask, num_actions, packed_seq_lens, action_log_probs, _, _ = unpad_sequences(
            pad_len=pad_len,
            sequences=sequences,
            attention_mask=attention_mask,
            num_actions=num_actions,
            packed_seq_lens=packed_seq_lens,
            action_log_probs=action_log_probs,
            ring_attn_group=ring_attn_group,
        )

    # loss function
    actor_loss = actor_loss_fn(
        action_log_probs,
        old_action_log_probs,
        advantages,
        action_mask=experience.action_mask,
    )

    if use_kl_loss:
        if initial_model is not None:
            kl = compute_approx_kl(
                action_log_probs,
                base_action_log_probs,
                experience.action_mask,
                kl_estimator=kl_estimator,
            )
        else:
            kl = torch.zeros_like(action_log_probs, dtype=action_log_probs.dtype, device=action_log_probs.device)

        if not use_packing_samples:
            kl_mean = masked_mean(kl, experience.action_mask, dim=-1)
        else:
            # convert tensor into list of tensors so that it's easier to manipulate
            # within dataset.

            kl = unpacking_samples(kl, num_actions)
            kl_mean = torch.tensor([each_kl.mean() for each_kl in kl], device=action_log_probs.device)

        kl_loss = kl_mean.mean()
        experience.info["kl"] = kl_loss.item()
    else:
        kl_loss = 0

    # mixtral
    if use_aux_loss:
        aux_loss = output.aux_loss
    else:
        aux_loss = 0
    loss = actor_loss + aux_loss * aux_loss_coef + kl_loss * kl_ctl.value
    
    # Note: this modifies in place, so we have to return the actor at the end
    actor.model.backward(loss)

    # ptx loss
    if pretrain_dataloader is not None:
        data = next(pretrain_dataloader)
        inputs = data[1].squeeze(1).to(torch.cuda.current_device())
        attention_mask = data[2].squeeze(1).to(torch.cuda.current_device())
        label = torch.where(
            attention_mask.bool(),
            inputs,
            ptx_loss_fn.IGNORE_INDEX,
        )

        output = actor(inputs, attention_mask=attention_mask, return_output=True)
        ptx_log_probs = output["logits"]

        # loss function
        ptx_loss = ptx_loss_fn(ptx_log_probs, label)
        # mixtral
        if use_aux_loss:
            aux_loss = output.aux_loss
        else:
            aux_loss = 0
        loss = ptx_loss + aux_loss * aux_loss_coef
        actor.model.backward(ptx_coef * loss)

    actor.model.step()
    if ema_model:
        strategy_time_steps["ema"] += 1
        if strategy_time_steps["ema"] % strategy_accumulated_gradient == 0:
            with torch.no_grad():
                for param, param_ema in zip(actor.parameters(), ema_model.parameters()):
                    if param.requires_grad:
                        if strategy_stage != 3:
                            data = param.data.to("cuda")
                            param_ema.data.copy_((1 - ema_beta) * data + ema_beta * param_ema.data)
                        else:
                            # TODO: use prefiltering for efficiency
                            params_to_fetch = [p for p in [param, param_ema] if hasattr(p, "ds_id") and p.ds_status == ZeroParamStatus.NOT_AVAILABLE]
                            with deepspeed.zero.GatheredParameters(params_to_fetch, enabled=len(params_to_fetch) > 0):
                                data = param.data.to("cuda")
                                param_ema.data.copy_((1 - ema_beta) * data + ema_beta * param_ema.data)

    # status
    status = {"policy_loss": actor_loss.item(), "actor_lr": actor_scheduler.get_last_lr()[0]}
    if pretrain_dataloader is not None:
        status["ptx_loss"] = ptx_loss.item()
    for k, v in experience.info.items():
        if k == "kl":
            status[k] = (
                (v * experience.info["response_length"]).sum() / experience.info["response_length"].sum()
            ).item()
        else:
            status[k] = v.mean().item()
    return (status, actor, ema_model)

def _broadcast_to_vllm_bare(
    vllm_engines: List[ray.actor.ActorHandle],
    use_prefix_cache: bool,
    use_cuda_ipc: bool,
    use_ray: bool,
    zero_stage: int,
    actor_model,
    model_update_group: str,
):
    cache_reset_refs = []
    if use_prefix_cache and torch.distributed.get_rank() == 0:
        # clear prefix cache
        for engine in vllm_engines:
            cache_reset_refs.append(engine.reset_prefix_cache.remote())

        torch.cuda.empty_cache()
        model = actor_model.module
        count, num_params = 0, len(list(model.named_parameters()))
        for name, param in model.named_parameters():
            count += 1  # empty_cache at last param

            # broadcast
            if not use_cuda_ipc:
                # Fire all vllm engines for broadcast
                if torch.distributed.get_rank() == 0:
                    shape = param.shape if zero_stage != 3 else param.ds_shape
                    refs = [
                        engine.update_weight.remote(
                            name, dtype=param.dtype, shape=shape, empty_cache=count == num_params
                        )
                        for engine in vllm_engines
                    ]

                # For ZeRO-3, allgather sharded parameter and broadcast to all vllm engines by rank 0
                with deepspeed.zero.GatheredParameters([param], enabled=zero_stage == 3):
                    if torch.distributed.get_rank() == 0:
                        if use_ray:
                            import ray.util.collective as collective

                            collective.broadcast(param.data, 0, group_name=model_update_group)
                        else:
                            torch.distributed.broadcast(param.data, 0, group=model_update_group)
                        ray.get(refs)
            # CUDA IPC
            else:
                from torch.multiprocessing.reductions import reduce_tensor

                # For ZeRO-3, allgather sharded parameter and broadcast to all vllm engines by rank 0
                with deepspeed.zero.GatheredParameters([param], enabled=zero_stage == 3):
                    weight = param.data.clone()
                    ipc_handle = reduce_tensor(weight)

                    ipc_handle = {get_physical_gpu_id(): ipc_handle}
                    ipc_handle_list = [None] * torch.distributed.get_world_size()
                    torch.distributed.all_gather_object(ipc_handle_list, ipc_handle)

                    if torch.distributed.get_rank() == 0:
                        ipc_handles = {}
                        for d in ipc_handle_list:
                            ipc_handles.update(d)

                        shape = param.shape if zero_stage != 3 else param.ds_shape
                        refs = [
                            engine.update_weight_cuda_ipc.remote(
                                name,
                                dtype=param.dtype,
                                shape=shape,
                                ipc_handles=ipc_handles,
                                empty_cache=count == num_params,
                            )
                            for engine in vllm_engines
                        ]
                        ray.get(refs)
                    torch.distributed.barrier()
                    torch.cuda.synchronize()

        if cache_reset_refs:
            ray.get(cache_reset_refs)
        torch.cuda.empty_cache()
        torch.distributed.barrier()

@ray.remote(num_gpus=1)
class ActorModelRayActor(BasePPORole):
    def init_model_from_pretrained(self, strategy: DeepspeedStrategy, pretrain):
        args = strategy.args

        if getattr(args, "vllm_num_engines", 0) > 0:
            # To prevent hanging during NCCL synchronization of weights between DeepSpeed and vLLM.
            # see https://github.com/vllm-project/vllm/blob/c6b0a7d3ba03ca414be1174e9bd86a97191b7090/vllm/worker/worker_base.py#L445
            if getattr(args, "vllm_sync_backend", "nccl") == "nccl":
                os.environ["NCCL_CUMEM_ENABLE"] = "0"

        self._setup_distributed(strategy)

        actor = Actor(
            pretrain,
            use_flash_attention_2=strategy.args.flash_attn,
            bf16=strategy.args.bf16,
            load_in_4bit=strategy.args.load_in_4bit,
            lora_rank=strategy.args.lora_rank,
            lora_alpha=strategy.args.lora_alpha,
            target_modules=strategy.args.target_modules,
            lora_dropout=strategy.args.lora_dropout,
            ds_config=strategy.get_ds_train_config(is_actor=True),
            packing_samples=strategy.args.packing_samples,
            temperature=strategy.args.temperature,
            use_liger_kernel=strategy.args.use_liger_kernel,
        )
        strategy.print(actor)

        # configure tokenizer
        self.tokenizer = get_tokenizer(
            pretrain, actor.model, "left", strategy, use_fast=not strategy.args.disable_fast_tokenizer
        )

        if args.enable_ema:
            ema_model = Actor(
                pretrain,
                use_flash_attention_2=strategy.args.flash_attn,
                bf16=strategy.args.bf16,
                load_in_4bit=strategy.args.load_in_4bit,
                ds_config=strategy.get_ds_eval_config(offload=True),
                packing_samples=strategy.args.packing_samples,
            )
        else:
            ema_model = None

        # configure optimizer
        actor_optim = strategy.create_optimizer(
            actor, lr=args.actor_learning_rate, betas=strategy.args.adam_betas, weight_decay=args.l2
        )

        # prepare_datasets
        self.prepare_datasets()

        # configure scheduler
        self.num_update_steps_per_episodes = (
            len(self.prompts_dataset) * args.n_samples_per_prompt // args.train_batch_size * args.max_epochs
        )
        max_steps = math.ceil(args.num_episodes * self.num_update_steps_per_episodes)
        self._max_steps = max_steps

        actor_scheduler = get_scheduler(
            "cosine_with_min_lr",
            actor_optim,
            num_warmup_steps=math.ceil(max_steps * args.lr_warmup_ratio),
            num_training_steps=max_steps,
            scheduler_specific_kwargs={"min_lr": args.actor_learning_rate * 0.1},
        )

        if args.gradient_checkpointing:
            actor.gradient_checkpointing_enable(
                gradient_checkpointing_kwargs={"use_reentrant": args.gradient_checkpointing_use_reentrant}
            )

        # prepare models/optimizers...
        self.actor, self.actor_optim, self.actor_scheduler = strategy.prepare(
            (actor, actor_optim, actor_scheduler),
            is_rlhf=True,
        )

        if ema_model:
            ema_model._offload = True
            self.ema_model = strategy.prepare(ema_model, is_rlhf=True)
        else:
            self.ema_model = None

        # load checkpoint
        self.consumed_samples = 0
        ckpt_path = os.path.join(args.ckpt_path, "_actor")
        if args.load_checkpoint and os.path.exists(ckpt_path):
            _, states = strategy.load_ckpt(self.actor.model, ckpt_path)
            self.consumed_samples = states["consumed_samples"]
            strategy.print(f"Loaded the checkpoint: {ckpt_path}, consumed_samples: {self.consumed_samples}")

        # initial offload
        if strategy.args.deepspeed_enable_sleep:
            offload_deepspeed_states(self.actor.model)

    def prepare_datasets(self):
        strategy = self.strategy
        args = self.strategy.args

        # prepare datasets
        data = blending_datasets(
            args.prompt_data,
            args.prompt_data_probs,
            strategy,
            args.seed,
            max_count=args.max_samples,
            return_eval=args.eval_steps > 0,  # Only get eval split if we're doing evaluation
            train_split=args.prompt_split,
            eval_ratio=args.eval_ratio
        )

        # Handle train/eval split if needed
        if args.eval_steps > 0:
            train_data = data["train"]
            eval_data = data["validation"]
        else:
            train_data = data

        # Create train dataset and dataloader (existing code)
        self.prompts_dataset = PromptDataset(
            train_data, self.tokenizer, strategy, input_template=args.input_template
        )
        self.prompts_dataloader = strategy.setup_dataloader(
            self.prompts_dataset,
            args.rollout_batch_size // (strategy.world_size // strategy.ring_attn_size),
            True,
            shuffle=True, collate_fn=custom_collate_fn 
        )

        # Create eval dataloader if needed
        if args.eval_steps > 0:
            self.eval_dataset = PromptDataset(
                eval_data, self.tokenizer, strategy, input_template=args.input_template
            )
            self.eval_dataloader = strategy.setup_dataloader(
                self.eval_dataset,
                args.rollout_batch_size // strategy.world_size,
                True,
                shuffle=False,  # No need to shuffle eval data
                collate_fn=custom_collate_fn
            )
        else:
            self.eval_dataloader = None

        # Handle pretrain data (existing code)
        if args.pretrain_data:
            pretrain_data = blending_datasets(
                args.pretrain_data,
                args.pretrain_data_probs,
                strategy,
                args.seed,
                return_eval=False,
                train_split=args.pretrain_split,
            )
            pretrain_max_len = args.max_len if args.max_len else args.prompt_max_len + args.generate_max_len
            pretrain_dataset = SFTDataset(
                pretrain_data.select(
                    range(min(len(pretrain_data), args.max_epochs * len(self.prompts_dataset) * args.n_samples_per_prompt))
                ),
                self.tokenizer,
                pretrain_max_len,
                strategy,
                pretrain_mode=True,
            )
            self.pretrain_dataloader = itertools.cycle(
                iter(
                    strategy.setup_dataloader(
                        pretrain_dataset,
                        args.micro_train_batch_size,
                        True,
                        True,
                        pretrain_dataset.collate_fn,
                    )
                )
            )
        else:
            self.pretrain_dataloader = None

    def max_steps(self):
        """Return the maximum number of steps."""
        return self._max_steps

    def fit(
        self,
        critic_model: ray.actor.ActorHandle,
        initial_model: ray.actor.ActorHandle,
        reward_model: List[ray.actor.ActorHandle],
        remote_rm_url: List[str] = None,
        reward_fn: Callable[[List[torch.Tensor]], torch.Tensor] = None,
        vllm_engines: List[ray.actor.ActorHandle] = None,
        critic_train_remote: bool = False,
    ):
        """Train actor model with prompt datasets."""
        strategy = self.strategy
        args = self.strategy.args

        # configure Trainer
        trainer = ActorPPOTrainer(
            strategy,
            self.actor,
            critic_model,
            reward_model,
            initial_model,
            ema_model=self.ema_model,
            actor_optim=None,
            critic_optim=None,
            actor_scheduler=self.actor_scheduler,
            critic_scheduler=None,
            remote_rm_url=remote_rm_url,
            reward_fn=reward_fn,
            vllm_engines=vllm_engines,
            max_epochs=args.max_epochs,
            micro_train_batch_size=args.micro_train_batch_size,
            micro_rollout_batch_size=args.micro_rollout_batch_size,
            gradient_checkpointing=args.gradient_checkpointing,
            critic_train_remote=critic_train_remote,
            tokenizer=self.tokenizer,
            prompt_max_len=args.prompt_max_len,
            value_clip=args.value_clip,
            eps_clip=args.eps_clip,
            gamma=args.gamma,
            lambd=args.lambd,
            init_kl_coef=args.init_kl_coef,
            kl_target=args.kl_target,
            ema_beta=0.992,
            ptx_coef=args.ptx_coef,
            max_norm=args.max_norm,
            # for GPT generation
            do_sample=True,
            max_new_tokens=args.generate_max_len,
            max_length=args.max_len,
            temperature=args.temperature,
            top_p=args.top_p,
            pad_token_id=self.tokenizer.pad_token_id,
            eos_token_id=self.tokenizer.eos_token_id,
            save_hf_ckpt=args.save_hf_ckpt,
            disable_ds_ckpt=args.disable_ds_ckpt,
        )

        # broadcast checkpoint
        ckpt_path = os.path.join(args.ckpt_path, "_actor")
        if args.load_checkpoint and os.path.exists(ckpt_path) and not vllm_engines is None:
            # vLLM wakeup when vllm_enable_sleep
            if self.strategy.args.vllm_enable_sleep:
                batch_vllm_engine_call(vllm_engines, "wake_up")
            torch.distributed.barrier()
            torch.cuda.synchronize()

            trainer._broadcast_to_vllm()

            # vLLM offload when vllm_enable_sleep
            if self.strategy.args.vllm_enable_sleep:
                batch_vllm_engine_call(vllm_engines, "sleep")
                torch.distributed.barrier()
                torch.cuda.synchronize()

        trainer.eval_dataloader = self.eval_dataloader

        trainer.fit(
            args,
            self.prompts_dataloader,
            self.pretrain_dataloader,
            self.consumed_samples,
            self.num_update_steps_per_episodes,
        )

    def save_model(self):
        args = self.strategy.args

        # save model checkpoint after fitting on only rank0
        self.strategy.save_model(
            self.ema_model if args.enable_ema else self.actor,
            self.tokenizer,
            args.save_path,
        )


def custom_collate_fn(batch):
    return batch

## Ray Remote Functions

@ray.remote
def make_experience_list_remote(experience_maker: RemoteExperienceMaker, prompts, **generate_kwargs):
    return experience_maker.make_experience_list(prompts, **generate_kwargs)

@ray.remote
def train_remote(
    trainer: ActorPPOTrainer,
    args,
    replay_buffer,
    global_steps,
    freezing_actor_steps,
    actor,
    critic_train_remote,
    colocate_all_models,
    deepspeed_enable_sleep,
    vllm_engines,
    vllm_enable_sleep,
    model_update_group,
    use_prefix_cache,
    use_cuda_ipc,
    use_ray,
    zero_stage,
    world_size,
    max_epochs,
    dataloader_pin_memory,
    ring_attn_group,
    actor_optim,
    ema_model,
    ema_beta,
    actor_scheduler,
    use_kl_loss,
    kl_estimator,
    use_packing_samples,
    use_aux_loss,
    aux_loss_coef,
    actor_loss_fn,
    initial_model,
    pretrain_dataloader,
    kl_ctl,
    ptx_coef,
    strategy_time_steps,
    strategy_stage,
    strategy_accumulated_gradient,
    ptx_loss_fn,    
):
    if trainer.args.advantage_estimator not in ["group_norm", "dr_grpo"]:
        replay_buffer.normalize(
            "advantages", 
            divide_by_std=not trainer.args.no_advantage_std_norm, 
            world_size=trainer.strategy.world_size,
            env_maker=vars(trainer.strategy.args).get("env_maker", False),
        )
    status, actor, ema_model = ppo_train_bare(
        global_steps=global_steps,
        freezing_actor_steps=freezing_actor_steps,
        actor=actor,
        critic_train_remote=critic_train_remote,
        colocate_all_models=colocate_all_models,
        deepspeed_enable_sleep=deepspeed_enable_sleep,
        vllm_engines=vllm_engines,
        vllm_enable_sleep=vllm_enable_sleep,
        model_update_group=model_update_group,
        use_prefix_cache=use_prefix_cache,
        use_cuda_ipc=use_cuda_ipc,
        use_ray=use_ray,
        zero_stage=zero_stage,
        world_size=world_size,
        max_epochs=max_epochs,
        dataloader_pin_memory=dataloader_pin_memory,
        replay_buffer=replay_buffer,
        ring_attn_group=ring_attn_group,
        actor_optim=actor_optim,
        ema_model=ema_model,
        ema_beta=ema_beta,
        actor_scheduler=actor_scheduler,
        use_kl_loss=use_kl_loss,
        kl_estimator=kl_estimator,
        use_packing_samples=use_packing_samples,
        use_aux_loss=use_aux_loss,
        aux_loss_coef=aux_loss_coef,
        actor_loss_fn=actor_loss_fn,
        initial_model=initial_model,
        pretrain_dataloader=pretrain_dataloader,
        kl_ctl=kl_ctl,
        ptx_coef=ptx_coef,
        strategy_time_steps=strategy_time_steps,
        strategy_stage=strategy_stage,
        strategy_accumulated_gradient=strategy_accumulated_gradient,
        ptx_loss_fn=ptx_loss_fn,
    )

    replay_buffer.clear()

    if "kl" in status:
        trainer.kl_ctl.update(status["kl"], args.rollout_batch_size * args.n_samples_per_prompt)
    
    return status, actor, ema_model

def get_train_ref(trainer, steps, args):
    return train_remote.remote(
        trainer=trainer,
        steps=steps,
        args=args,
        global_steps=steps,
        freezing_actor_steps=trainer.freezing_actor_steps,
        experience_maker=trainer.experience_maker,
        actor=trainer.actor,
        critic_train_remote=trainer.critic_train_remote,
        colocate_all_models=trainer.colocate_all_models,
        deepspeed_enable_sleep=trainer.deepspeed_enable_sleep,
        vllm_engines=trainer.vllm_engines,
        vllm_enable_sleep=trainer.vllm_enable_sleep,
        model_update_group=trainer._model_update_group,
        use_prefix_cache=trainer.strategy.args.enable_prefix_caching,
        use_cuda_ipc=trainer.use_cuda_ipc,
        use_ray=trainer.strategy.args.vllm_sync_with_ray,
        zero_stage=trainer.strategy.args.zero_stage,
        world_size=trainer.strategy.world_size,
        max_epochs=trainer.max_epochs,
        dataloader_pin_memory=trainer.dataloader_pin_memory,
        replay_buffer=trainer.replay_buffer,
        ring_attn_group=trainer.strategy.ring_attn_group,
        actor_optim=trainer.actor_optim,
        ema_model=trainer.ema_model,
        ema_beta=trainer.ema_beta,
        actor_scheduler=trainer.actor_scheduler,
        use_kl_loss=trainer.use_kl_loss,
        kl_estimator=trainer.kl_estimator,
        use_packing_samples=trainer.use_packing_samples,
        use_aux_loss=trainer.use_aux_loss,
        aux_loss_coef=trainer.aux_loss_coef,
        actor_loss_fn=trainer.actor_loss_fn,
        initial_model=trainer.initial_model,
        pretrain_dataloader=trainer.pretrain_dataloader,
        kl_ctl=trainer.kl_ctl,
        ptx_coef=trainer.ptx_coef,
        strategy_time_steps=trainer.strategy.time_steps,
        strategy_stage=trainer.strategy.stage,
        strategy_accumulated_gradient=trainer.strategy.accumulated_gradient,
        ptx_loss_fn=trainer.ptx_loss_fn,
    )<|MERGE_RESOLUTION|>--- conflicted
+++ resolved
@@ -523,15 +523,6 @@
                 for prompts in eval_dataloader:
                     all_prompts.extend(prompts)
                     all_datasources.extend([p.get("datasource", "") for p in prompts])
-<<<<<<< HEAD
-=======
-                    
-                all_prompts = all_prompts[:8]
-                all_datasources = all_datasources[:8]
-                    
-                # Logging
-                logger.info(f"Evaluating {len(all_prompts)} prompts")
->>>>>>> 494e8d40
 
                 # Generate samples and calculate rewards
                 generate_kwargs = self.generate_kwargs.copy()
@@ -614,24 +605,13 @@
         if self.strategy.args.vllm_enable_sleep:
             batch_vllm_engine_call(self.vllm_engines, "sleep")
 
-        use_prefix_cache = getattr(self.strategy.args, "enable_prefix_caching", False)
-        cache_reset_refs = []
-        if use_prefix_cache and torch.distributed.get_rank() == 0:
-            # clear prefix cache
-            for engine in self.vllm_engines:
-                cache_reset_refs.append(engine.reset_prefix_cache.remote())
-
-        if cache_reset_refs:
-            ray.get(cache_reset_refs)
         torch.cuda.empty_cache()
-        torch.distributed.barrier()
 
         end_time = time.time()
         duration = end_time - start_time
         if self.strategy.is_rank_0():
             time_str = str(datetime.timedelta(seconds=duration)).split(".")[0]
             logger.info(f"✨ Evaluation completed in {time_str}")
-            
 
     def reload_states(self):
         reload_deepspeed_states(self.actor.model)
@@ -664,10 +644,10 @@
             text_rollouts = str(json_rollouts)
             filename = name + ".txt"
 
-        # artifact = self._wandb.Artifact(name=name, type="rollouts")
-        # with artifact.new_file(filename) as f:
-        #     f.write(text_rollouts)
-        # self._wandb.log_artifact(artifact)
+        artifact = self._wandb.Artifact(name=name, type="rollouts")
+        with artifact.new_file(filename) as f:
+            f.write(text_rollouts)
+        self._wandb.log_artifact(artifact)
 
 def ppo_train_bare(
         global_steps: int,
@@ -1173,6 +1153,236 @@
             ray.get(cache_reset_refs)
         torch.cuda.empty_cache()
         torch.distributed.barrier()
+
+    def save_logs_and_checkpoints(self, args, global_step, step_bar, logs_dict={}, client_states={}):
+        if global_step % args.logging_steps == 0:
+            # wandb
+            if self._wandb is not None and self.strategy.is_rank_0():
+                logs = {
+                    "train/%s" % k: v
+                    for k, v in {
+                        **logs_dict,
+                        "global_step": global_step,
+                    }.items()
+                }
+                if self.experience_maker.perf_stats is not None:
+                    logs.update({f"perf/experience_maker/{k}": v for k, v in self.experience_maker.perf_stats.items()})
+                self._wandb.log(logs)
+            # TensorBoard
+            elif self._tensorboard is not None and self.strategy.is_rank_0():
+                for k, v in logs_dict.items():
+                    self._tensorboard.add_scalar(f"train/{k}", v, global_step)
+                if self.experience_maker.perf_stats is not None:
+                    for k, v in self.experience_maker.perf_stats.items():
+                        self._tensorboard.add_scalar(f"perf/experience_maker/{k}", v, global_step)
+
+        # TODO: Add evaluation mechanism for PPO
+        if global_step % args.eval_steps == 0:
+            self.evaluate(self.eval_dataloader, global_step, args.n_samples_per_prompt, args.eval_steps)
+        # save ckpt
+        # TODO: save best model on dev, use loss/perplexity/others on whole dev dataset as metric
+        print(f"{args.save_steps=}")
+        if global_step % args.save_steps == 0:
+            tag = f"global_step{global_step}"
+            self._save_checkpoint(args, tag, client_states)
+
+    def _save_checkpoint(self, args, tag, client_states):
+        # call remote critic
+        if not self.disable_ds_ckpt:
+            if self.critic_train_remote:
+                ref = self.critic.save_checkpoint.remote(tag)
+            self.strategy.save_ckpt(
+                self.actor.model,
+                os.path.join(args.ckpt_path, "_actor"),
+                tag,
+                args.max_ckpt_num,
+                args.max_ckpt_mem,
+                client_states,
+            )
+        if self.save_hf_ckpt:
+            save_path = os.path.join(args.ckpt_path, f"{tag}_hf")
+            self.strategy.save_model(
+                self.ema_model if args.enable_ema else self.actor,
+                self.tokenizer,
+                save_path,
+            )
+        # wait
+        if not self.disable_ds_ckpt:
+            if self.critic_train_remote:
+                ray.get(ref)
+        torch.distributed.barrier()
+    
+    def evaluate(self, eval_dataloader, global_step, n_samples_per_prompt=1, eval_steps=1):
+        """Evaluate model performance on eval dataset.
+
+        Args:
+            eval_dataloader: DataLoader containing evaluation prompts, labels and data sources
+            global_step: Current training step for logging
+            n_samples_per_prompt: Number of samples to generate per prompt for pass@k calculation
+        """
+        start_time = time.time()
+        if self.strategy.is_rank_0():
+            logger.info(f"⏰ Evaluation start time: {time.strftime('%Y-%m-%d %H:%M:%S')}")
+
+        # vLLM wakeup when vllm_enable_sleep
+        if self.strategy.args.vllm_enable_sleep:
+            from openrlhf.trainer.ray.vllm_engine import batch_vllm_engine_call
+
+            batch_vllm_engine_call(self.vllm_engines, "wake_up")
+            torch.distributed.barrier()
+            torch.cuda.synchronize()
+
+        # Only run evaluation on ring attention rank0
+        if self.strategy.ring_attn_group is None or self.strategy.ring_attn_rank == 0:
+
+            with torch.no_grad():
+                # First collect all prompts and labels
+                all_prompts = []
+                all_datasources = []
+                
+                for prompts in iter(eval_dataloader):
+                    all_prompts.extend(prompts)
+                    all_datasources.extend([p.get("datasource", "") for p in prompts])
+                    
+                all_prompts = all_prompts[:8]
+                all_datasources = all_datasources[:8]
+                    
+                # Logging
+                logger.info(f"Evaluating {len(all_prompts)} prompts")
+
+                # Generate samples and calculate rewards
+                generate_kwargs = self.generate_kwargs.copy()
+                generate_kwargs["n_samples_per_prompt"] = n_samples_per_prompt
+                
+                samples = self.experience_maker.generate_samples(all_prompts, **generate_kwargs)
+
+                self.log_rollouts_wandb([sample.json_rollouts for sample in samples], global_step=global_step, train_or_eval="eval")
+
+                # Calculate rewards
+                if samples[0].reward is None:
+                    assert False, "Reward model and remote reward are not currently supported with evaluations"
+                else:
+                    rewards = torch.tensor([sample.reward for sample in samples])
+
+                # Reshape rewards to (num_prompts, n_samples_per_prompt)
+                rewards = rewards.reshape(-1, n_samples_per_prompt)
+
+                # Collect local statistics for each data source
+                local_metrics = {}  # {datasource: {"pass{n_samples_per_prompt}": 0, "pass1": 0, "count": 0}}
+
+                for i, datasource in enumerate(all_datasources):
+                    if datasource not in local_metrics:
+                        local_metrics[datasource] = {f"pass{n_samples_per_prompt}": 0, "pass1": 0, "count": 0}
+
+                    # Calculate pass@k and pass@1
+                    prompt_rewards = rewards[i]
+                    local_metrics[datasource][f"pass{n_samples_per_prompt}"] += prompt_rewards.max().float().item()
+                    local_metrics[datasource]["pass1"] += prompt_rewards.mean().float().item()
+                    local_metrics[datasource]["count"] += 1
+
+                # All gather metrics from all ranks
+                gathered_metrics = [None] * (self.strategy.world_size // self.strategy.ring_attn_size)
+                if self.strategy.ring_attn_group is not None:
+                    # Only rank 0 in ring attention group gathers metrics
+                    torch.distributed.all_gather_object(
+                        gathered_metrics, local_metrics, group=self.experience_maker.ring_rank0_group
+                    )
+                else:
+                    torch.distributed.all_gather_object(gathered_metrics, local_metrics)
+
+                # Only rank0 processes the gathered metrics
+                if self.strategy.is_rank_0():
+                    logger.info(f"Evaluating {len(gathered_metrics)} datasources")
+                    # Combine metrics from all ranks
+                    global_metrics = {}
+                    for rank_metrics in gathered_metrics:
+                        for datasource, metrics in rank_metrics.items():
+                            if datasource not in global_metrics:
+                                global_metrics[datasource] = {f"pass{n_samples_per_prompt}": 0, "pass1": 0, "count": 0}
+                            global_metrics[datasource][f"pass{n_samples_per_prompt}"] += metrics[
+                                f"pass{n_samples_per_prompt}"
+                            ]
+                            global_metrics[datasource]["pass1"] += metrics["pass1"]
+                            global_metrics[datasource]["count"] += metrics["count"]
+
+                    # Calculate global averages
+                    logs = {}
+                    for datasource, metrics in global_metrics.items():
+                        logs[f"eval_{datasource}_pass{n_samples_per_prompt}"] = (
+                            metrics[f"pass{n_samples_per_prompt}"] / metrics["count"]
+                        )
+                        logs[f"eval_{datasource}_pass1"] = metrics["pass1"] / metrics["count"]
+
+                    # Log to wandb/tensorboard
+                    if self._wandb is not None:
+                        logger.info(f"Logging to wandb")
+                        # Convert metrics to use eval/ prefix
+                        eval_logs = {"eval/%s" % k: v for k, v in logs.items()}
+                        # Add the epoch counter (different from global_step)
+                        eval_logs["eval/epoch"] = global_step // eval_steps
+                        self._wandb.log(eval_logs)
+                    elif self._tensorboard is not None:
+                        for k, v in logs.items():
+                            self._tensorboard.add_scalar(f"eval/{k}", v, global_step)
+
+        if self.strategy.args.vllm_enable_sleep:
+            batch_vllm_engine_call(self.vllm_engines, "sleep")
+
+        use_prefix_cache = getattr(self.strategy.args, "enable_prefix_caching", False)
+        cache_reset_refs = []
+        if use_prefix_cache and torch.distributed.get_rank() == 0:
+            # clear prefix cache
+            for engine in self.vllm_engines:
+                cache_reset_refs.append(engine.reset_prefix_cache.remote())
+
+        if cache_reset_refs:
+            ray.get(cache_reset_refs)
+        torch.cuda.empty_cache()
+        torch.distributed.barrier()
+
+        end_time = time.time()
+        duration = end_time - start_time
+        if self.strategy.is_rank_0():
+            time_str = str(datetime.timedelta(seconds=duration)).split(".")[0]
+            logger.info(f"✨ Evaluation completed in {time_str}")
+            
+
+    def reload_states(self):
+        reload_deepspeed_states(self.actor.model)
+
+    def offload_states(self):
+        offload_deepspeed_states(self.actor.model)
+
+    def log_rollouts_wandb(self, json_rollouts, episode=None, steps=None, i_experience=None, global_step=None, train_or_eval=None) -> None:
+        if self._wandb is None:
+            return
+        if not self.strategy.is_rank_0():
+            return
+
+        name = "rollouts"
+        if train_or_eval is not None:
+            name += f"-{train_or_eval}"
+        if episode is not None:
+            name += f"-episode-{episode}"
+        if steps is not None:
+            name += f"-steps-{steps}"
+        if i_experience is not None:
+            name += f"-experience-{i_experience}"
+        if global_step is not None:
+            name += f"-global-step-{global_step}"
+
+        try:
+            text_rollouts = json.dumps(json_rollouts)
+            filename = name + ".json"
+        except json.decoder.JSONDecodeError:
+            text_rollouts = str(json_rollouts)
+            filename = name + ".txt"
+
+        # artifact = self._wandb.Artifact(name=name, type="rollouts")
+        # with artifact.new_file(filename) as f:
+        #     f.write(text_rollouts)
+        # self._wandb.log_artifact(artifact)
+
 
 @ray.remote(num_gpus=1)
 class ActorModelRayActor(BasePPORole):
