--- conflicted
+++ resolved
@@ -662,15 +662,8 @@
                 all_datasources = []
                 for prompts in iter(eval_dataloader):
                     all_datasources.extend([p.get("full_data", {}).get("datasource", "") for p in prompts])
-<<<<<<< HEAD
                     #assert len(prompts) % self.strategy.world_size == 0, "The number of eval prompts must be divisible by the rollout batch size"
                     
-=======
-                    assert len(prompts) % self.strategy.world_size == 0, (
-                        "The number of eval prompts must be divisible by the rollout batch size"
-                    )
-
->>>>>>> f4e9fb06
                     # Logging
                     logger.info(f"Evaluating {len(prompts)} prompts")
 
