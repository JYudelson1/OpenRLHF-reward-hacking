import itertools
import json
import math
import os
import socket
import time, datetime
import logging
from typing import Any, Callable, Dict, List

import deepspeed
import ray
import torch
import torch.distributed
from torch.utils.data import DataLoader
from tqdm import tqdm
from transformers.trainer import get_scheduler

from openrlhf.datasets import PromptDataset, SFTDataset
from openrlhf.models import Actor
from openrlhf.models.ring_attn_utils import pad_sequences, unpad_sequences
from openrlhf.models.utils import compute_approx_kl, masked_mean, unpacking_samples
from openrlhf.trainer import BasePPOTrainer
from openrlhf.trainer.ppo_utils import Experience, RemoteExperienceMaker
from openrlhf.trainer.ray.vllm_engine import batch_vllm_engine_call
from openrlhf.utils import blending_datasets, get_tokenizer
from openrlhf.utils.deepspeed import DeepspeedStrategy
from openrlhf.utils.deepspeed.deepspeed_utils import offload_deepspeed_states, reload_deepspeed_states
from openrlhf.utils.distributed_sampler import DistributedSampler
from openrlhf.utils.distributed_util import init_process_group
from openrlhf.utils import AgentInterface

from .launcher import BasePPORole
from .utils import get_physical_gpu_id

logger = logging.getLogger(__name__)


class ActorPPOTrainer(BasePPOTrainer):
    def __init__(
        self,
        *args,
        vllm_engines: List = None,
        remote_rm_url: List[str] = None,
        critic_train_remote: bool = False,
        **kwargs,
    ):
        """PPOTrainer for ray.

        Args:
            vllm_engines (List, optional): vllm engines for text generation, if not specified, generate text by actor model directly. Defaults to None.
            critic_train_remote (bool, optional): whether this actor should triger corresponding critic model training. Defaults to False.
        """
        super().__init__(*args, **kwargs)
        self.remote_rm_url = remote_rm_url
        self.vllm_engines = vllm_engines
        self.critic_train_remote = critic_train_remote

        # wandb/tensorboard setting
        self._wandb = None
        self._tensorboard = None
        if self.strategy.args.use_wandb and self.strategy.is_rank_0():
            import wandb

            self._wandb = wandb
            if not wandb.api.api_key:
                wandb.login(key=self.strategy.args.use_wandb)
            wandb.init(
                entity=self.strategy.args.wandb_org,
                project=self.strategy.args.wandb_project,
                group=self.strategy.args.wandb_group,
                name=self.strategy.args.wandb_run_name,
                config=self.strategy.args.__dict__,
                reinit=True,
            )

            wandb.define_metric("train/global_step")
            wandb.define_metric("train/*", step_metric="train/global_step", step_sync=True)
            wandb.define_metric("eval/epoch")
            wandb.define_metric("eval/*", step_metric="eval/epoch", step_sync=True)

        # Initialize TensorBoard writer if wandb is not available
        if self.strategy.args.use_tensorboard and self._wandb is None and self.strategy.is_rank_0():
            from torch.utils.tensorboard import SummaryWriter

            os.makedirs(self.strategy.args.use_tensorboard, exist_ok=True)
            log_dir = os.path.join(self.strategy.args.use_tensorboard, self.strategy.args.wandb_run_name)
            self._tensorboard = SummaryWriter(log_dir=log_dir)

        self.experience_maker = RemoteExperienceMaker(
            self.actor,
            self.critic,
            self.reward_model,
            self.initial_model,
            self.tokenizer,
            self.prompt_max_len,
            self.kl_ctl,
            self.strategy,
            self.remote_rm_url,
            self.reward_fn,
            vllm_engines=self.vllm_engines,
            packing_samples=self.strategy.args.packing_samples,
        )

        backend = getattr(self.strategy.args, "vllm_sync_backend", "nccl")
        self.use_cuda_ipc = False
        if backend == "nccl" and self.strategy.args.colocate_all_models:
            self.use_cuda_ipc = True

        # Create torch group with deepspeed rank 0 and all vllm ranks
        # to update vllm engine's weights after each training stage.
        #
        # Say we have 3 vllm engines and eache of them has 4 GPUs,
        # then the torch group is:
        # [    0,      1, 2, 3, 4,  5, 6, 7, 8,  9, 10, 11, 12]
        # |ds rank 0 |  engine-0  |  engine-1  |   engine-2   |
        #
        # For ZeRO-1/2:
        #   1. Broadcast parameters from rank 0 to all vllm engines
        # For ZeRO-3:
        #   1. AllGather paramters to rank 0
        #   2. Broadcast parameters from rank 0 to all vllm engines
        if self.vllm_engines is not None and not self.use_cuda_ipc and torch.distributed.get_rank() == 0:
            master_address = ray._private.services.get_node_ip_address()
            with socket.socket() as sock:
                sock.bind(("", 0))
                master_port = sock.getsockname()[1]

            vllm_num_engines, vllm_tensor_parallel_size = (
                self.strategy.args.vllm_num_engines,
                self.strategy.args.vllm_tensor_parallel_size,
            )
            world_size = vllm_num_engines * vllm_tensor_parallel_size + 1

            use_ray = getattr(self.strategy.args, "vllm_sync_with_ray", False)
            group_name = "openrlhf"
            refs = [
                engine.init_process_group.remote(
                    master_address,
                    master_port,
                    i * vllm_tensor_parallel_size + 1,
                    world_size,
                    group_name,
                    backend=backend,
                    use_ray=use_ray,
                )
                for i, engine in enumerate(self.vllm_engines)
            ]
            if use_ray:
                import ray.util.collective as collective

                collective.init_collective_group(world_size=world_size, rank=0, backend=backend, group_name=group_name)
                self._model_update_group = group_name
            else:
                self._model_update_group = init_process_group(
                    backend=backend,
                    init_method=f"tcp://{master_address}:{master_port}",
                    world_size=world_size,
                    rank=0,
                    group_name=group_name,
                )

            ray.get(refs)

        torch.distributed.barrier()

    def fit(
        self,
        args,
        prompts_dataloader,
        pretrain_dataloader,
        consumed_samples=0,
        num_update_steps_per_episodes=1,
    ) -> None:
        num_rollouts_per_episodes = (
            num_update_steps_per_episodes
            * args.train_batch_size
            // args.max_epochs
            // args.rollout_batch_size
            // args.n_samples_per_prompt
        )

        # get eval and save steps
        if args.eval_steps == -1:
            args.eval_steps = num_rollouts_per_episodes  # Evaluate once per epoch
        if args.save_steps == -1:
            args.save_steps = float("inf")  # do not save ckpt

        self.prompts_dataloader = prompts_dataloader
        self.pretrain_dataloader = pretrain_dataloader

        # Restore step and start_epoch
        steps = consumed_samples // args.rollout_batch_size + 1
        start_episode = consumed_samples // args.rollout_batch_size // num_rollouts_per_episodes
        consumed_samples = consumed_samples % (num_rollouts_per_episodes * args.rollout_batch_size)

        for episode in range(start_episode, args.num_episodes):
            if isinstance(self.prompts_dataloader.sampler, DistributedSampler):
                self.prompts_dataloader.sampler.set_epoch(
                    episode, consumed_samples=0 if episode > start_episode else consumed_samples
                )
            pbar = tqdm(
                range(self.prompts_dataloader.__len__()),
                desc=f"Episode [{episode + 1}/{args.num_episodes}]",
                disable=not self.strategy.is_rank_0(),
            )

            for rand_prompts in self.prompts_dataloader:
                for i, experience in enumerate(
                    self.experience_maker.make_experience_list(rand_prompts, **self.generate_kwargs)
                ):
                    if i <= 3:
                        output = self.tokenizer.batch_decode(
                            experience.sequences[0].unsqueeze(0), skip_special_tokens=True
                        )[0]
                        self.strategy.print(f"Experience {i} transcript:")
                        self.strategy.print(output)
                    self.replay_buffer.append(experience)

                    self.log_rollouts_wandb(
                        experience.json_rollouts, episode=episode, steps=steps, i_experience=i, train_or_eval="train"
                    )

                if self.args.advantage_estimator not in ["group_norm", "dr_grpo"]:
                    self.replay_buffer.normalize(
                        self.strategy, "advantages", divide_by_std=not self.args.no_advantage_std_norm
                    )
                status = self.ppo_train(steps)
                self.replay_buffer.clear()

                if "kl" in status:
                    self.kl_ctl.update(status["kl"], args.rollout_batch_size * args.n_samples_per_prompt)
                pbar.set_postfix(status)

                # logs/checkpoints
                client_states = {"consumed_samples": steps * args.rollout_batch_size}
                self.save_logs_and_checkpoints(args, steps, pbar, status, client_states)

                pbar.update()
                steps = steps + 1

        if self._wandb is not None and self.strategy.is_rank_0():
            self._wandb.finish()
        if self._tensorboard is not None and self.strategy.is_rank_0():
            self._tensorboard.close()

    def ppo_train(self, global_steps):
        # 1. ensure all experience makers done
        self.experience_maker.flush()
        torch.distributed.barrier()
        status = {}

        # 2. triger remote critic model training
        if self.critic_train_remote:
            # sync for deepspeed_enable_sleep
            if self.strategy.args.deepspeed_enable_sleep:
                ray.get(self.critic.reload_states.remote())

            critic_status_ref = self.critic.fit.remote()

            if self.strategy.args.colocate_all_models or self.strategy.args.deepspeed_enable_sleep:
                status.update(ray.get(critic_status_ref))
            if self.strategy.args.deepspeed_enable_sleep:
                ray.get(self.critic.offload_states.remote())

        if self.strategy.args.colocate_all_models:
            torch.distributed.barrier()

        # 3. actor model training
        if global_steps > self.freezing_actor_steps:
            if self.strategy.args.deepspeed_enable_sleep:
                self.reload_states()

            status.update(self.ppo_train_actor(global_steps))

            if self.strategy.args.deepspeed_enable_sleep:
                self.offload_states()

            torch.cuda.empty_cache()

            # 4. broadcast weights to vllm engines
            if self.vllm_engines is not None:
                if self.strategy.args.vllm_enable_sleep:
                    batch_vllm_engine_call(self.vllm_engines, "wake_up")

                torch.distributed.barrier()
                torch.cuda.synchronize()
                self._broadcast_to_vllm()

                if self.strategy.args.vllm_enable_sleep:
                    batch_vllm_engine_call(self.vllm_engines, "sleep")
                    torch.distributed.barrier()
                    torch.cuda.synchronize()

        # 5. wait remote critic model training done
        if self.critic_train_remote and not self.strategy.args.colocate_all_models:
            status.update(ray.get(critic_status_ref))
        torch.distributed.barrier()

        return status

    def ppo_train_actor(self, global_steps):
        torch.cuda.empty_cache()
        # replay buffer may be empty at first, we should rebuild at each training
        dataloader = DataLoader(
            self.replay_buffer,
            batch_size=self.replay_buffer.sample_batch_size,
            shuffle=False if self.strategy.ring_attn_group is not None else True,
            drop_last=True,
            pin_memory=self.dataloader_pin_memory,
            collate_fn=self.replay_buffer.collate_fn,
        )
        device = torch.cuda.current_device()

        status_list = []
        status_mean = {}
        for epoch in range(self.max_epochs):
            pbar = tqdm(
                dataloader,
                desc=f"Train epoch [{epoch + 1}/{self.max_epochs}]",
                disable=not self.strategy.is_rank_0(),
            )
            for experience in pbar:
                experience.to_device(device)
                status = self.training_step(experience)

                # for DP
                # weighted mean for kl
                if "kl" in status:
                    status["kl"] *= status["response_length"]
                    status = self.strategy.all_reduce(status)
                    status["kl"] /= status["response_length"]

                short_status = {}

                if "policy_loss" in status:
                    short_status = {
                        "pg": status["policy_loss"],
                        "rm": status["reward"],
                        "ret": status["return"],
                        "glen": status["response_length"],
                        "tlen": status["total_length"],
                        "kl": status["kl"],
                        "act_lr": status["actor_lr"],
                    }

                if "critic_loss" in status:
                    short_status["cri"] = status["critic_loss"]
                    short_status["vals"] = status["values"]
                    short_status["cri_lr"] = status["critic_lr"]

                if "ptx_loss" in status:
                    short_status["ptx"] = status["ptx_loss"]

                status_list.append(status)
                pbar.set_postfix(short_status)

        if status_list:
            status_mean = status_list[0]
            for m in status_list[1:]:
                for k, v in m.items():
                    status_mean[k] += v
            for k in status_mean.keys():
                status_mean[k] /= len(status_list)
        torch.cuda.empty_cache()
        return status_mean

    def training_step(self, experience: Experience) -> Dict[str, float]:
        self.actor.train()

        # TODO: this is a bad indicator to say that data is packed...
        if isinstance(experience.sequences, list):
            sequences = torch.cat(experience.sequences, dim=0).unsqueeze(0)
            old_action_log_probs = torch.cat(experience.action_log_probs, dim=0).unsqueeze(0)
            advantages = torch.cat(experience.advantages, dim=0).unsqueeze(0)
            num_actions = [v.numel() for v in experience.advantages]
            packed_seq_lens = [s.numel() for s in experience.sequences]
            attention_mask = torch.cat(
                [torch.full_like(s, i + 1) for i, s in enumerate(experience.sequences)], dim=0
            ).unsqueeze(0)
            # pad seq makes the sequence a multiple of ring_attention_size.
            if self.strategy.ring_attn_group is not None:
                pad_len, sequences, attention_mask, num_actions, packed_seq_lens = pad_sequences(
                    sequences, attention_mask, num_actions, packed_seq_lens, self.strategy.ring_attn_group
                )
            if self.args.use_kl_loss and experience.base_action_log_probs is not None:
                base_action_log_probs = torch.cat(experience.base_action_log_probs, dim=0).unsqueeze(0)
        else:
            sequences = experience.sequences
            old_action_log_probs = experience.action_log_probs
            advantages = experience.advantages
            num_actions = experience.action_mask.size(1)
            packed_seq_lens = None
            attention_mask = experience.attention_mask
            if self.args.use_kl_loss and experience.base_action_log_probs is not None:
                base_action_log_probs = experience.base_action_log_probs

        # actor loss
        action_log_probs, output = self.actor(
            sequences,
            num_actions,
            attention_mask=attention_mask,
            return_output=True,
            ring_attn_group=self.strategy.ring_attn_group,
            logps_allgather=True,
            packed_seq_lens=packed_seq_lens,
        )
        # unpad sequence ensures that pad tokens do not contribute to the loss calculation.
        if self.strategy.ring_attn_group is not None:
            assert pad_len is not None
            sequences, attention_mask, num_actions, packed_seq_lens, action_log_probs, _, _ = unpad_sequences(
                pad_len=pad_len,
                sequences=sequences,
                attention_mask=attention_mask,
                num_actions=num_actions,
                packed_seq_lens=packed_seq_lens,
                action_log_probs=action_log_probs,
                ring_attn_group=self.strategy.ring_attn_group,
            )

        # loss function
        actor_loss = self.actor_loss_fn(
            action_log_probs,
            old_action_log_probs,
            advantages,
            action_mask=experience.action_mask,
        )

        if self.args.use_kl_loss:
            if self.initial_model is not None:
                kl = compute_approx_kl(
                    action_log_probs,
                    base_action_log_probs,
                    experience.action_mask,
                    kl_estimator=self.args.kl_estimator,
                )
            else:
                kl = torch.zeros_like(action_log_probs, dtype=action_log_probs.dtype, device=action_log_probs.device)

            if not self.args.packing_samples:
                kl_mean = masked_mean(kl, experience.action_mask, dim=-1)
            else:
                # convert tensor into list of tensors so that it's easier to manipulate
                # within dataset.

                kl = unpacking_samples(kl, num_actions)
                kl_mean = torch.tensor([each_kl.mean() for each_kl in kl], device=action_log_probs.device)

            kl_loss = kl_mean.mean()
            experience.info["kl"] = kl_loss.item()
        else:
            kl_loss = 0

        # mixtral
        if self.aux_loss:
            aux_loss = output.aux_loss
        else:
            aux_loss = 0
        loss = actor_loss + aux_loss * self.args.aux_loss_coef + kl_loss * self.kl_ctl.value
        self.strategy.backward(loss, self.actor, self.actor_optim)

        # ptx loss
        if self.pretrain_dataloader is not None:
            data = next(self.pretrain_dataloader)
            inputs = data[1].squeeze(1).to(torch.cuda.current_device())
            attention_mask = data[2].squeeze(1).to(torch.cuda.current_device())
            label = torch.where(
                attention_mask.bool(),
                inputs,
                self.ptx_loss_fn.IGNORE_INDEX,
            )

            output = self.actor(inputs, attention_mask=attention_mask, return_output=True)
            ptx_log_probs = output["logits"]

            # loss function
            ptx_loss = self.ptx_loss_fn(ptx_log_probs, label)
            # mixtral
            if self.aux_loss:
                aux_loss = output.aux_loss
            else:
                aux_loss = 0
            loss = ptx_loss + aux_loss * self.args.aux_loss_coef
            self.strategy.backward(self.ptx_coef * loss, self.actor, self.actor_optim)

        self.strategy.optimizer_step(self.actor_optim, self.actor, self.actor_scheduler, name="actor")
        if self.ema_model:
            self.strategy.moving_average(self.actor, self.ema_model, self.ema_beta, "cuda")

        # status
        status = {"policy_loss": actor_loss.item(), "actor_lr": self.actor_scheduler.get_last_lr()[0]}
        if self.pretrain_dataloader is not None:
            status["ptx_loss"] = ptx_loss.item()

        for k, v in experience.info.items():
            if k == "kl":
                status[k] = (
                    (v * experience.info["response_length"]).sum() / experience.info["response_length"].sum()
                ).item()
            else:
                status[k] = v.mean().item()
        return status

    def _broadcast_to_vllm(self):
        use_prefix_cache = getattr(self.strategy.args, "enable_prefix_caching", False)
        cache_reset_refs = []
        if use_prefix_cache and torch.distributed.get_rank() == 0:
            # clear prefix cache
            for engine in self.vllm_engines:
                cache_reset_refs.append(engine.reset_prefix_cache.remote())

        torch.cuda.empty_cache()
        model = self.actor.model.module
        count, num_params = 0, len(list(model.named_parameters()))
        for name, param in model.named_parameters():
            count += 1  # empty_cache at last param

            # broadcast
            if not self.use_cuda_ipc:
                use_ray = getattr(self.strategy.args, "vllm_sync_with_ray", False)
                # Fire all vllm engines for broadcast
                if torch.distributed.get_rank() == 0:
                    shape = param.shape if self.strategy.args.zero_stage != 3 else param.ds_shape
                    refs = [
                        engine.update_weight.remote(
                            name, dtype=param.dtype, shape=shape, empty_cache=count == num_params
                        )
                        for engine in self.vllm_engines
                    ]

                # For ZeRO-3, allgather sharded parameter and broadcast to all vllm engines by rank 0
                with deepspeed.zero.GatheredParameters([param], enabled=self.strategy.args.zero_stage == 3):
                    if torch.distributed.get_rank() == 0:
                        if use_ray:
                            import ray.util.collective as collective

                            collective.broadcast(param.data, 0, group_name=self._model_update_group)
                        else:
                            torch.distributed.broadcast(param.data, 0, group=self._model_update_group)
                        ray.get(refs)
            # CUDA IPC
            else:
                from torch.multiprocessing.reductions import reduce_tensor

                # For ZeRO-3, allgather sharded parameter and broadcast to all vllm engines by rank 0
                with deepspeed.zero.GatheredParameters([param], enabled=self.strategy.args.zero_stage == 3):
                    weight = param.data.clone()
                    ipc_handle = reduce_tensor(weight)

                    ipc_handle = {get_physical_gpu_id(): ipc_handle}
                    ipc_handle_list = [None] * torch.distributed.get_world_size()
                    torch.distributed.all_gather_object(ipc_handle_list, ipc_handle)

                    if torch.distributed.get_rank() == 0:
                        ipc_handles = {}
                        for d in ipc_handle_list:
                            ipc_handles.update(d)

                        shape = param.shape if self.strategy.args.zero_stage != 3 else param.ds_shape
                        refs = [
                            engine.update_weight_cuda_ipc.remote(
                                name,
                                dtype=param.dtype,
                                shape=shape,
                                ipc_handles=ipc_handles,
                                empty_cache=count == num_params,
                            )
                            for engine in self.vllm_engines
                        ]
                        ray.get(refs)
                    torch.distributed.barrier()
                    torch.cuda.synchronize()

        if cache_reset_refs:
            ray.get(cache_reset_refs)
        torch.cuda.empty_cache()
        torch.distributed.barrier()

    def save_logs_and_checkpoints(self, args, global_step, step_bar, logs_dict={}, client_states={}):
        if global_step % args.logging_steps == 0:
            # wandb
            if self._wandb is not None and self.strategy.is_rank_0():
                combine_reward_and_environment_is(logs_dict)
                logs = {
                    "train/%s" % k: v
                    for k, v in {
                        **logs_dict,
                        "global_step": global_step,
                    }.items()
                }
                if self.experience_maker.perf_stats is not None:
                    logs.update({f"perf/experience_maker/{k}": v for k, v in self.experience_maker.perf_stats.items()})
                self._wandb.log(logs)
            # TensorBoard
            elif self._tensorboard is not None and self.strategy.is_rank_0():
                for k, v in logs_dict.items():
                    self._tensorboard.add_scalar(f"train/{k}", v, global_step)
                if self.experience_maker.perf_stats is not None:
                    for k, v in self.experience_maker.perf_stats.items():
                        self._tensorboard.add_scalar(f"perf/experience_maker/{k}", v, global_step)

        # TODO: Add evaluation mechanism for PPO
        if global_step % args.eval_steps == 0:
            self.evaluate(self.eval_dataloader, global_step, args.n_samples_per_prompt, args.eval_steps)
        # save ckpt
        # TODO: save best model on dev, use loss/perplexity/others on whole dev dataset as metric
        if global_step % args.save_steps == 0:
            tag = f"global_step{global_step}"
            self._save_checkpoint(args, tag, client_states)

    def _save_checkpoint(self, args, tag, client_states):
        # call remote critic
        if not self.disable_ds_ckpt:
            if self.critic_train_remote:
                ref = self.critic.save_checkpoint.remote(tag)
            self.strategy.save_ckpt(
                self.actor.model,
                os.path.join(args.ckpt_path, "_actor"),
                tag,
                args.max_ckpt_num,
                args.max_ckpt_mem,
                client_states,
            )
        if self.save_hf_ckpt:
            save_path = os.path.join(args.ckpt_path, f"{tag}_hf")
            self.strategy.save_model(
                self.ema_model if args.enable_ema else self.actor,
                self.tokenizer,
                save_path,
            )
        # wait
        if not self.disable_ds_ckpt:
            if self.critic_train_remote:
                ray.get(ref)
        torch.distributed.barrier()

    def evaluate(self, eval_dataloader, global_step, n_samples_per_prompt=1, eval_steps=1):
        """Evaluate model performance on eval dataset.

        Args:
            eval_dataloader: DataLoader containing evaluation prompts, labels and data sources
            global_step: Current training step for logging
            n_samples_per_prompt: Number of samples to generate per prompt for pass@k calculation
        """
        start_time = time.time()
        if self.strategy.is_rank_0():
            logger.info(f"⏰ Evaluation start time: {time.strftime('%Y-%m-%d %H:%M:%S')}")

        # vLLM wakeup when vllm_enable_sleep
        if self.strategy.args.vllm_enable_sleep:
            from openrlhf.trainer.ray.vllm_engine import batch_vllm_engine_call

            batch_vllm_engine_call(self.vllm_engines, "wake_up")
            torch.distributed.barrier()
            torch.cuda.synchronize()

        # Only run evaluation on ring attention rank0
        if self.strategy.ring_attn_group is None or self.strategy.ring_attn_rank == 0:
            with torch.no_grad():
                # Collect local statistics for each data source
                local_metrics = {}  # {datasource: {"pass{n_samples_per_prompt}": 0, "pass1": 0, "count": 0}}
                all_rewards = []
                all_datasources = []
                for prompts in iter(eval_dataloader):
<<<<<<< HEAD
                    all_datasources.extend([p.get("full_data", {}).get("datasource", "") for p in prompts])
                    assert len(prompts) % self.strategy.world_size == 0, "The number of eval prompts must be divisible by the rollout batch size"
                    
=======
                    all_datasources.extend([p.get("datasource", "") for p in prompts])
                    assert len(prompts) % self.strategy.world_size == 0, (
                        "The number of eval prompts must be divisible by the rollout batch size"
                    )

>>>>>>> bbff05d8
                    # Logging
                    logger.info(f"Evaluating {len(prompts)} prompts")

                    # Generate samples and calculate rewards
                    generate_kwargs = self.generate_kwargs.copy()
                    generate_kwargs["n_samples_per_prompt"] = n_samples_per_prompt

                    samples = self.experience_maker.generate_samples(prompts, **generate_kwargs)

                    self.log_rollouts_wandb(
                        [sample.json_rollouts for sample in samples], global_step=global_step, train_or_eval="eval"
                    )

                    # Calculate rewards
                    if samples[0].reward is None:
                        assert False, "Reward model and remote reward are not currently supported with evaluations"
                    else:
                        all_rewards.extend([sample.reward for sample in samples])

                # Reshape rewards to (num_prompts, n_samples_per_prompt)
                rewards = torch.tensor(all_rewards).reshape(-1, n_samples_per_prompt)

                for i, datasource in enumerate(all_datasources):
                    if datasource not in local_metrics:
                        local_metrics[datasource] = {f"pass{n_samples_per_prompt}": 0, "pass1": 0, "count": 0}

                    # Calculate pass@k and pass@1
                    prompt_rewards = rewards[i]
                    local_metrics[datasource][f"pass{n_samples_per_prompt}"] += prompt_rewards.max().float().item()
                    local_metrics[datasource]["pass1"] += prompt_rewards.mean().float().item()
                    local_metrics[datasource]["count"] += 1

                # All gather metrics from all ranks
                gathered_metrics = [None] * (self.strategy.world_size // self.strategy.ring_attn_size)
                if self.strategy.ring_attn_group is not None:
                    # Only rank 0 in ring attention group gathers metrics
                    torch.distributed.all_gather_object(
                        gathered_metrics, local_metrics, group=self.experience_maker.ring_rank0_group
                    )
                else:
                    torch.distributed.all_gather_object(gathered_metrics, local_metrics)

                # Only rank0 processes the gathered metrics
                if self.strategy.is_rank_0():
                    logger.info(f"Evaluating {len(gathered_metrics)} datasources")
                    # Combine metrics from all ranks
                    global_metrics = {}
                    for rank_metrics in gathered_metrics:
                        for datasource, metrics in rank_metrics.items():
                            if datasource not in global_metrics:
                                global_metrics[datasource] = {f"pass{n_samples_per_prompt}": 0, "pass1": 0, "count": 0}
                            global_metrics[datasource][f"pass{n_samples_per_prompt}"] += metrics[
                                f"pass{n_samples_per_prompt}"
                            ]
                            global_metrics[datasource]["pass1"] += metrics["pass1"]
                            global_metrics[datasource]["count"] += metrics["count"]

                    # Calculate global averages
                    logs = {}
                    for datasource, metrics in global_metrics.items():
                        logs[f"eval_{datasource}_pass{n_samples_per_prompt}"] = (
                            metrics[f"pass{n_samples_per_prompt}"] / metrics["count"]
                        )
                        logs[f"eval_{datasource}_pass1"] = metrics["pass1"] / metrics["count"]

                    # Log to wandb/tensorboard
                    if self._wandb is not None:
                        logger.info(f"Logging to wandb")
                        # Convert metrics to use eval/ prefix
                        eval_logs = {"eval/%s" % k: v for k, v in logs.items()}
                        # Add the epoch counter (different from global_step)
                        eval_logs["eval/epoch"] = global_step // eval_steps
                        self._wandb.log(eval_logs)
                    elif self._tensorboard is not None:
                        for k, v in logs.items():
                            self._tensorboard.add_scalar(f"eval/{k}", v, global_step)

        if self.strategy.args.vllm_enable_sleep:
            batch_vllm_engine_call(self.vllm_engines, "sleep")

        use_prefix_cache = getattr(self.strategy.args, "enable_prefix_caching", False)
        cache_reset_refs = []
        if use_prefix_cache and torch.distributed.get_rank() == 0:
            # clear prefix cache
            for engine in self.vllm_engines:
                cache_reset_refs.append(engine.reset_prefix_cache.remote())

        if cache_reset_refs:
            ray.get(cache_reset_refs)
        torch.cuda.empty_cache()
        torch.distributed.barrier()

        end_time = time.time()
        duration = end_time - start_time
        if self.strategy.is_rank_0():
            time_str = str(datetime.timedelta(seconds=duration)).split(".")[0]
            logger.info(f"✨ Evaluation completed in {time_str}")

    def reload_states(self):
        reload_deepspeed_states(self.actor.model)

    def offload_states(self):
        offload_deepspeed_states(self.actor.model)

    def log_rollouts_wandb(
        self, json_rollouts, episode=None, steps=None, i_experience=None, global_step=None, train_or_eval=None
    ) -> None:
        if self._wandb is None:
            return
        if not self.strategy.is_rank_0():
            return

        name = "rollouts"
        if train_or_eval is not None:
            name += f"-{train_or_eval}"
        if episode is not None:
            name += f"-episode-{episode}"
        if steps is not None:
            name += f"-steps-{steps}"
        if i_experience is not None:
            name += f"-experience-{i_experience}"
        if global_step is not None:
            name += f"-global-step-{global_step}"

        try:
            text_rollouts = json.dumps(json_rollouts)
            filename = name + ".json"
        except json.decoder.JSONDecodeError:
            text_rollouts = str(json_rollouts)
            filename = name + ".txt"

        # artifact = self._wandb.Artifact(name=name, type="rollouts")
        # with artifact.new_file(filename) as f:
        #     f.write(text_rollouts)
        # self._wandb.log_artifact(artifact)


@ray.remote(num_gpus=1)
class ActorModelRayActor(BasePPORole):
    def init_model_from_pretrained(self, strategy: DeepspeedStrategy, pretrain):
        args = strategy.args

        if getattr(args, "vllm_num_engines", 0) > 0:
            # To prevent hanging during NCCL synchronization of weights between DeepSpeed and vLLM.
            # see https://github.com/vllm-project/vllm/blob/c6b0a7d3ba03ca414be1174e9bd86a97191b7090/vllm/worker/worker_base.py#L445
            if getattr(args, "vllm_sync_backend", "nccl") == "nccl":
                os.environ["NCCL_CUMEM_ENABLE"] = "0"

        self._setup_distributed(strategy)

        actor = Actor(
            pretrain,
            use_flash_attention_2=strategy.args.flash_attn,
            bf16=strategy.args.bf16,
            load_in_4bit=strategy.args.load_in_4bit,
            lora_rank=strategy.args.lora_rank,
            lora_alpha=strategy.args.lora_alpha,
            target_modules=strategy.args.target_modules,
            lora_dropout=strategy.args.lora_dropout,
            ds_config=strategy.get_ds_train_config(is_actor=True),
            packing_samples=strategy.args.packing_samples,
            temperature=strategy.args.temperature,
            use_liger_kernel=strategy.args.use_liger_kernel,
        )
        strategy.print(actor)

        # configure tokenizer
        self.tokenizer = get_tokenizer(
            pretrain, actor.model, "left", strategy, use_fast=not strategy.args.disable_fast_tokenizer
        )

        if args.enable_ema:
            ema_model = Actor(
                pretrain,
                use_flash_attention_2=strategy.args.flash_attn,
                bf16=strategy.args.bf16,
                load_in_4bit=strategy.args.load_in_4bit,
                ds_config=strategy.get_ds_eval_config(offload=True),
                packing_samples=strategy.args.packing_samples,
            )
        else:
            ema_model = None

        # configure optimizer
        actor_optim = strategy.create_optimizer(
            actor, lr=args.actor_learning_rate, betas=strategy.args.adam_betas, weight_decay=args.l2
        )

        # prepare_datasets
        self.prepare_datasets()

        # configure scheduler
        self.num_update_steps_per_episodes = (
            len(self.prompts_dataset) * args.n_samples_per_prompt // args.train_batch_size * args.max_epochs
        )
        max_steps = math.ceil(args.num_episodes * self.num_update_steps_per_episodes)
        self._max_steps = max_steps

        if getattr(args, "lr_num_warmup_steps", False):
            num_warmup_steps = args.lr_num_warmup_steps
        else:
            num_warmup_steps = math.ceil(max_steps * args.lr_warmup_ratio)

        actor_scheduler = get_scheduler(
            "cosine_with_min_lr",
            actor_optim,
            num_warmup_steps=num_warmup_steps,
            num_training_steps=max_steps,
            scheduler_specific_kwargs={"min_lr": args.actor_learning_rate * 0.1},
        )

        if args.gradient_checkpointing:
            actor.gradient_checkpointing_enable(
                gradient_checkpointing_kwargs={"use_reentrant": args.gradient_checkpointing_use_reentrant}
            )

        # prepare models/optimizers...
        self.actor, self.actor_optim, self.actor_scheduler = strategy.prepare(
            (actor, actor_optim, actor_scheduler),
            is_rlhf=True,
        )

        if ema_model:
            ema_model._offload = True
            self.ema_model = strategy.prepare(ema_model, is_rlhf=True)
        else:
            self.ema_model = None

        # load checkpoint
        self.consumed_samples = 0
        ckpt_path = os.path.join(args.ckpt_path, "_actor")
        if args.load_checkpoint and os.path.exists(ckpt_path):
            _, states = strategy.load_ckpt(self.actor.model, ckpt_path)
            self.consumed_samples = states["consumed_samples"]
            strategy.print(f"Loaded the checkpoint: {ckpt_path}, consumed_samples: {self.consumed_samples}")

        # initial offload
        if strategy.args.deepspeed_enable_sleep:
            offload_deepspeed_states(self.actor.model)

    def prepare_datasets(self):
        strategy = self.strategy
        args = self.strategy.args

        # prepare datasets
        data = blending_datasets(
            args.prompt_data,
            args.prompt_data_probs,
            strategy,
            args.seed,
            max_count=args.max_samples,
            return_eval=args.eval_steps > 0,  # Only get eval split if we're doing evaluation
            train_split=args.prompt_split,
            eval_ratio=args.eval_ratio,
        )

        # Handle train/eval split if needed
        if args.eval_steps > 0:
            train_data = data["train"]
            eval_data = data["validation"]
        else:
            train_data = data

        # Create train dataset and dataloader (existing code)
        self.prompts_dataset = PromptDataset(train_data, self.tokenizer, strategy, input_template=args.input_template)
        self.prompts_dataloader = strategy.setup_dataloader(
            self.prompts_dataset,
            args.rollout_batch_size // (strategy.world_size // strategy.ring_attn_size),
            True,
            shuffle=True,
            collate_fn=custom_collate_fn,
        )

        # Create eval dataloader if needed
        if args.eval_steps > 0:
            self.eval_dataset = PromptDataset(eval_data, self.tokenizer, strategy, input_template=args.input_template)
            self.eval_dataloader = strategy.setup_dataloader(
                self.eval_dataset,
                args.rollout_batch_size // strategy.world_size,
                True,
                shuffle=False,  # No need to shuffle eval data
                collate_fn=custom_collate_fn,
            )
        else:
            self.eval_dataloader = None

        # Handle pretrain data (existing code)
        if args.pretrain_data:
            pretrain_data = blending_datasets(
                args.pretrain_data,
                args.pretrain_data_probs,
                strategy,
                args.seed,
                return_eval=False,
                train_split=args.pretrain_split,
            )
            pretrain_max_len = args.max_len if args.max_len else args.prompt_max_len + args.generate_max_len
            pretrain_dataset = SFTDataset(
                pretrain_data.select(
                    range(
                        min(
                            len(pretrain_data), args.max_epochs * len(self.prompts_dataset) * args.n_samples_per_prompt
                        )
                    )
                ),
                self.tokenizer,
                pretrain_max_len,
                strategy,
                pretrain_mode=True,
            )
            self.pretrain_dataloader = itertools.cycle(
                iter(
                    strategy.setup_dataloader(
                        pretrain_dataset,
                        args.micro_train_batch_size,
                        True,
                        True,
                        pretrain_dataset.collate_fn,
                    )
                )
            )
        else:
            self.pretrain_dataloader = None

    def max_steps(self):
        """Return the maximum number of steps."""
        return self._max_steps

    def fit(
        self,
        critic_model: ray.actor.ActorHandle,
        initial_model: ray.actor.ActorHandle,
        reward_model: List[ray.actor.ActorHandle],
        remote_rm_url: List[str] = None,
        reward_fn: Callable[[List[torch.Tensor]], torch.Tensor] = None,
        vllm_engines: List[ray.actor.ActorHandle] = None,
        critic_train_remote: bool = False,
    ):
        """Train actor model with prompt datasets."""
        strategy = self.strategy
        args = self.strategy.args

        # configure Trainer
        trainer = ActorPPOTrainer(
            strategy,
            self.actor,
            critic_model,
            reward_model,
            initial_model,
            ema_model=self.ema_model,
            actor_optim=None,
            critic_optim=None,
            actor_scheduler=self.actor_scheduler,
            critic_scheduler=None,
            remote_rm_url=remote_rm_url,
            reward_fn=reward_fn,
            vllm_engines=vllm_engines,
            max_epochs=args.max_epochs,
            micro_train_batch_size=args.micro_train_batch_size,
            micro_rollout_batch_size=args.micro_rollout_batch_size,
            gradient_checkpointing=args.gradient_checkpointing,
            critic_train_remote=critic_train_remote,
            tokenizer=self.tokenizer,
            prompt_max_len=args.prompt_max_len,
            value_clip=args.value_clip,
            eps_clip=args.eps_clip,
            gamma=args.gamma,
            lambd=args.lambd,
            init_kl_coef=args.init_kl_coef,
            kl_target=args.kl_target,
            ema_beta=0.992,
            ptx_coef=args.ptx_coef,
            max_norm=args.max_norm,
            # for GPT generation
            do_sample=True,
            max_new_tokens=args.generate_max_len,
            max_length=args.max_len,
            temperature=args.temperature,
            top_p=args.top_p,
            pad_token_id=self.tokenizer.pad_token_id,
            eos_token_id=self.tokenizer.eos_token_id,
            save_hf_ckpt=args.save_hf_ckpt,
            disable_ds_ckpt=args.disable_ds_ckpt,
        )

        # broadcast checkpoint
        ckpt_path = os.path.join(args.ckpt_path, "_actor")
        if args.load_checkpoint and os.path.exists(ckpt_path) and not vllm_engines is None:
            # vLLM wakeup when vllm_enable_sleep
            if self.strategy.args.vllm_enable_sleep:
                batch_vllm_engine_call(vllm_engines, "wake_up")
            torch.distributed.barrier()
            torch.cuda.synchronize()

            trainer._broadcast_to_vllm()

            # vLLM offload when vllm_enable_sleep
            if self.strategy.args.vllm_enable_sleep:
                batch_vllm_engine_call(vllm_engines, "sleep")
                torch.distributed.barrier()
                torch.cuda.synchronize()

        trainer.eval_dataloader = self.eval_dataloader

        trainer.fit(
            args,
            self.prompts_dataloader,
            self.pretrain_dataloader,
            self.consumed_samples,
            self.num_update_steps_per_episodes,
        )

    def save_model(self):
        args = self.strategy.args

        # save model checkpoint after fitting on only rank0
        self.strategy.save_model(
            self.ema_model if args.enable_ema else self.actor,
            self.tokenizer,
            args.save_path,
        )


def custom_collate_fn(batch):
    return batch


def combine_reward_and_environment_is(logs: dict[str, Any]) -> None:
    for key in list(logs.keys()):  # copy the list of keys because we modify the dictionary inside the loop
        if not key.startswith("reward/"):
            continue
        environment_is_key = "environment_is/" + key.removeprefix("reward/")
        logs[key] = logs[key] / logs[environment_is_key]
        del logs[environment_is_key]<|MERGE_RESOLUTION|>--- conflicted
+++ resolved
@@ -661,17 +661,9 @@
                 all_rewards = []
                 all_datasources = []
                 for prompts in iter(eval_dataloader):
-<<<<<<< HEAD
                     all_datasources.extend([p.get("full_data", {}).get("datasource", "") for p in prompts])
                     assert len(prompts) % self.strategy.world_size == 0, "The number of eval prompts must be divisible by the rollout batch size"
                     
-=======
-                    all_datasources.extend([p.get("datasource", "") for p in prompts])
-                    assert len(prompts) % self.strategy.world_size == 0, (
-                        "The number of eval prompts must be divisible by the rollout batch size"
-                    )
-
->>>>>>> bbff05d8
                     # Logging
                     logger.info(f"Evaluating {len(prompts)} prompts")
 
