from abc import ABC, abstractmethod
import os
import asyncio
from concurrent.futures import ThreadPoolExecutor
from copy import deepcopy
from itertools import count, pairwise, zip_longest
from time import perf_counter
from typing import *
from uuid import uuid4
import ray.remote_function
import vllm
from vllm import CompletionOutput, SamplingParams
from vllm.outputs import RequestOutput
from vllm.lora.request import LoRARequest
from vllm.entrypoints.chat_utils import (
    ChatCompletionMessageParam,
    ChatTemplateContentFormatOption,
    apply_hf_chat_template,
    parse_chat_messages,
    resolve_chat_template_content_format,
)
from vllm.inputs import TokensPrompt
from openai import AsyncOpenAI
from anthropic import AsyncAnthropic
from tenacity import retry, stop_after_attempt, wait_exponential
from plotly.graph_objects import Figure
import traceback
import json
import ray
import logging
from dataclasses import dataclass, field
from sys import stderr
from pymongo import MongoClient
from datetime import datetime
from vllm.transformers_utils.tokenizer import get_tokenizer

logger = logging.getLogger(__name__)

Message = Dict[str, str]
Reward = float
AgentState = Any  # State needed to track conversation progress


@dataclass
class AgentConversation:
    messages: list[Message] = field(default_factory=lambda: [])
    tokens_by_turn: list[dict[str, Any]] = field(default_factory=lambda: [])  # to do: better type hint than Any
    first_prompt_tokens: list[int] = field(default_factory=lambda: [])
    all_tokens: list[int] = field(default_factory=lambda: [])
    n_tokens: int = 0
    n_assistant_tokens: int = 0
    was_truncated: bool = False


class AsyncLLMInterface(ABC):
    @abstractmethod
    async def generate_assistant_message(
        self, conversation: AgentConversation, stop_strings: list[str] | None
    ) -> None:
        pass


@dataclass(frozen=True)
class AsyncOpenAILLM(AsyncLLMInterface):
    client: AsyncOpenAI
    model: str
    temperature: float
    max_completion_tokens: int

    # @retry(
    #     stop=stop_after_attempt(8),
    #     wait=wait_exponential(multiplier=15, min=1),
    #     before_sleep=lambda retry_state: print(f"Calling OpenAI API: Attempt {retry_state.attempt_number} Failed: Exception: {retry_state.outcome.exception()}", file=stderr)
    # )
    async def generate_assistant_message(
        self,
        conversation: AgentConversation,
        stop_strings: list[str] | None,
    ) -> None:
        messages = self._merge_tool_and_user_messages(conversation.messages)

        completion = await self.client.chat.completions.create(
            messages=messages,
            model=self.model,
            temperature=self.temperature,
            max_completion_tokens=self.max_completion_tokens,
            stop=stop_strings,
        )

        completion_text: str = completion.choices[0].message.content

        # the together.ai api ignores stop strings
        # (note: i don't know if it always does or sometimes does)
        together_ai_api = self.client.base_url is not None and "api.together.xyz" in str(self.client.base_url)
        if together_ai_api and stop_strings is not None:
            for stop_string in stop_strings:
                if stop_string in completion_text:
                    completion_text = completion_text[: completion_text.index(stop_string)]

        conversation.messages.append({"role": "assistant", "content": completion_text})

    def _merge_tool_and_user_messages(self, messages: list[Message]) -> list[Message]:
        merged_messages = []

        for message in messages:
            if message["role"] == "tool":
                assert set(message.keys()) == {"role", "content"}
                message = {"role": "user", "content": f"<tool_call>\n{message['content']}\n<tool_call/>"}

            if len(merged_messages) > 0 and message["role"] == merged_messages[-1]["role"]:
                assert set(message.keys()) == {"role", "content"}
                merged_messages[-1]["content"] += "\n\n" + message["content"]
                continue

            merged_messages.append(message)

        return merged_messages


@dataclass(frozen=True)
class AsyncVLLM(AsyncLLMInterface):
    llm_engine: vllm.AsyncLLMEngine
    sampling_params: SamplingParams

    async def generate_assistant_message(
        self,
        conversation: AgentConversation,
        stop_strings: list[str] | None,
    ) -> None:
        sampling_params = self.sampling_params
        if stop_strings is not None:
            sampling_params = deepcopy(self.sampling_params)
            sampling_params.stop = stop_strings
            sampling_params.include_stop_str_in_output = True

        output, was_truncated = await _vllm_chat_with_truncation(
            llm_engine=self.llm_engine, messages=conversation.messages, sampling_params=sampling_params
        )

        if conversation.n_tokens == 0:
            conversation.first_prompt_tokens = output.prompt_token_ids

        input_tokens = output.prompt_token_ids[conversation.n_tokens :]
        output_tokens = output.outputs[0].token_ids

        output_message = {"role": "assistant", "content": output.outputs[0].text}
        conversation.messages.append(output_message)
        conversation.tokens_by_turn.append({"input_tokens": input_tokens, "output_tokens": output_tokens})
        conversation.n_tokens += len(input_tokens) + len(output_tokens)
        conversation.n_assistant_tokens += len(output_tokens)

        conversation.all_tokens = list(output.prompt_token_ids) + list(output.outputs[0].token_ids)

        if was_truncated:
            conversation.was_truncated = True


async def _vllm_chat_with_truncation(
    llm_engine: vllm.AsyncLLMEngine,
    messages: list[Message],
    sampling_params: SamplingParams,
    lora_request: Optional[LoRARequest] = None,
    chat_template: Optional[str] = None,
    chat_template_content_format: ChatTemplateContentFormatOption = "auto",
    add_generation_prompt: bool = True,
    continue_final_message: bool = False,
    tools: list[dict[str, Any]] | None = None,
) -> tuple[RequestOutput, bool]:
    """
    Generate responses for a chat conversation.

    The chat conversation is converted into a text prompt using the
    tokenizer and calls the :meth:`generate` method to generate the
    responses.

    Multi-modal inputs can be passed in the same way you would pass them
    to the OpenAI API.

    Args:
        messages: A list of conversations or a single conversation.

            - Each conversation is represented as a list of messages.
            - Each message is a dictionary with 'role' and 'content' keys.

        sampling_params: The sampling parameters for text generation.
            If None, we use the default sampling parameters. When it
            is a single value, it is applied to every prompt. When it
            is a list, the list must have the same length as the
            prompts and it is paired one by one with the prompt.
        use_tqdm: Whether to use tqdm to display the progress bar.
        lora_request: LoRA request to use for generation, if any.
        chat_template: The template to use for structuring the chat.
            If not provided, the model's default chat template will be used.
        chat_template_content_format: The format to render message content.

            - "string" will render the content as a string.
            Example: ``"Who are you?"``
            - "openai" will render the content as a list of dictionaries,
            similar to OpenAI schema.
            Example: ``[{"type": "text", "text": "Who are you?"}]``

        add_generation_prompt: If True, adds a generation template
            to each message.
        continue_final_message: If True, continues the final message in
            the conversation instead of starting a new one. Cannot be
            ``True`` if ``add_generation_prompt`` is also ``True``.
        mm_processor_kwargs: Multimodal processor kwarg overrides for this
            chat request. Only used for offline requests.

    Returns:
        A list of ``RequestOutput`` objects containing the generated
        responses in the same order as the input messages.
        Optionally, a list of booleans indicating whether each prompt was truncated.
    """

    tokenizer = await llm_engine.get_tokenizer()
    model_config = await llm_engine.get_model_config()
    resolved_content_format = resolve_chat_template_content_format(
        chat_template,
        tools,
        chat_template_content_format,
        tokenizer,
        model_config=model_config,
        trust_remote_code=model_config.trust_remote_code,
    )

    # NOTE: _parse_chat_message_content_parts() currently doesn't
    # handle mm_processor_kwargs, since there is no implementation in
    # the chat message parsing for it.
    conversation, _ = parse_chat_messages(
        messages,
        model_config,
        tokenizer,
        content_format=resolved_content_format,
    )

    prompt_str = apply_hf_chat_template(
        tokenizer,
        trust_remote_code=model_config.trust_remote_code,
        conversation=conversation,
        chat_template=chat_template,
        tools=tools,
        model_config=model_config,
        add_generation_prompt=add_generation_prompt,
        continue_final_message=continue_final_message,
    )
    # Special tokens are already included in chat templates so
    # should not be added by the tokenizer in this case.
    prompt_token_ids = tokenizer.encode(prompt_str, add_special_tokens=False)

    # Truncate the prompt if necessary
    was_truncated = (
        sampling_params.truncate_prompt_tokens is not None
        and len(prompt_token_ids) > sampling_params.truncate_prompt_tokens
    )
    if was_truncated:
        old_len = len(prompt_token_ids)
        prompt_token_ids = prompt_token_ids[: sampling_params.truncate_prompt_tokens]
        logger.warning(f"Truncated prompt from {old_len} tokens to {sampling_params.truncate_prompt_tokens} tokens.")

    prompt = TokensPrompt(prompt_token_ids=prompt_token_ids)

    request_id = str(uuid4())

    output_generator = llm_engine.generate(
        prompt,
        sampling_params=sampling_params,
        request_id=request_id,
        lora_request=lora_request,
    )

    finished_output = None

    async for output in output_generator:
        assert output.request_id == request_id
        if not output.finished:
            continue
        assert finished_output is None
        finished_output = output
        print(f"{llm_engine=} {prompt=} {sampling_params=} {request_id=} {lora_request=} {output=}")

    assert finished_output is not None

    return finished_output, was_truncated


class AgentInterface(ABC):
    def __init__(
        self,
        length_penalty: float = 0.0,
        stop_strings: list[str] | None = None,
        max_steps: int | None = None,
        stop_on_truncation: bool = False,
        save_rollout_time_statistics_directory: str | None = "/root/rollout-time-statistics/",
    ) -> None:
        assert length_penalty >= 0
        self.length_penalty = length_penalty
        self.stop_strings = stop_strings
        self.max_steps = max_steps
        self.stop_on_truncation = stop_on_truncation
        self.save_rollout_time_statistics_directory = save_rollout_time_statistics_directory
        self.num_errors = 0
        self.errors = []
<<<<<<< HEAD
        
    async def setup_all_states(self, all_data: list[dict]) -> None:
        pass
    
    async def cleanup_all_states(self, all_states: list[AgentState]) -> None:
=======

    @abstractmethod
    async def init_all_states(self, full_data: list[dict]) -> list[AgentState]:
        """Initialize the states for a new RL environments, given a list of dict elements of the dataset"""
>>>>>>> 7c1a8062
        pass

    @abstractmethod
    async def cleanup_all_states(self, all_states: list[AgentState], full_data: list[dict]) -> None:
        pass

    @abstractmethod
    async def get_next_prompt(
        self, messages: List[Message], state: AgentState, remaining_steps: int | None
    ) -> tuple[list[Message] | Message | None, AgentState]:
        """Input:
        - messages: the messages in the conversation
        - state: the state of the environment

        Output:
        - next_prompt: the next prompt to send to the model (can be a list of prompts)
        - next_state: the updated state of the environment

        Note: an output of None means that the environment is done and the agent should stop generating.

        Get the next prompt to send to the model and updated state.
        In this function, you should (1) use the model's last message to update the state.
        Then (2) create the prompt to send to the model, which should probably incorporate observations about the environment.
        Finally, (3) return the next prompt for the model to send, along with the updated state."""
        pass

    @abstractmethod
    async def is_done(self, messages: List[Message], state: AgentState) -> bool:
        """Determine if the conversation is complete"""
        pass

    @abstractmethod
    async def get_reward(self, messages: List[Message], state: AgentState) -> Reward:
        """Get the reward for the conversation.
        NOTE: This should not include length penalty!"""
        pass

    async def generate_rollouts(
        self, llm: AsyncLLMInterface, full_data: list[dict]
    ) -> list[tuple[AgentConversation, Reward]]:
        time_init_env_started = perf_counter()
        try:
<<<<<<< HEAD
            await self.setup_all_states(all_data=full_data)
        except Exception as e:
            self.num_errors += 1
            self.errors.append(f"Error in setup_all_states: {str(e)}")
            logger.error(f"Error in setup_all_states: {str(e)}")
        
=======
            states = await self.init_all_states(full_data)
        except Exception as e:
            self.num_errors += 1
            self.errors.append(f"Error in init_all_states: {str(e)}")
            logger.error(f"Error in init_all_states: {str(e)}")
            return [(AgentConversation(), -1.0) for _ in range(len(full_data))]

>>>>>>> 7c1a8062
        results = await asyncio.gather(
            *[
                self._generate_single_rollout(
                    llm=llm, initial_state=state, time_init_env_started=time_init_env_started
                )
                for state in states
            ]
        )

        if self.save_rollout_time_statistics_directory is not None:
            try:
                os.makedirs(self.save_rollout_time_statistics_directory, exist_ok=True)
                make_rollout_time_statistics_plot(
                    stats=[stats for _, _, stats, _ in results],
                    save_filename=os.path.join(
                        self.save_rollout_time_statistics_directory,
                        datetime.now().strftime("%Y-%m-%d_%H-%M-%S") + ".html",
                    ),
                )
            except Exception as e:
                print("An exception occurred when trying to plot the rollout time statistics.")
                print("The exception is:", e)
                traceback.print_exc()

        try:
<<<<<<< HEAD
            self.cleanup_all_states(all_states=[state for _, _, _, state in results])
=======
            await self.cleanup_all_states(all_states=[state for _, _, _, state in results], full_data=full_data)
>>>>>>> 7c1a8062
        except Exception as e:
            self.num_errors += 1
            self.errors.append(f"Error in cleanup_all_states: {str(e)}")
            logger.error(f"Error in cleanup_all_states: {str(e)}")

        return [(conversation, reward) for conversation, reward, stats, _ in results]

    async def _generate_single_rollout(
        self, llm: AsyncLLMInterface, initial_state: AgentState, time_init_env_started: float
    ) -> tuple[AgentConversation, Reward, "RolloutTimeStatistics", AgentState | None]:
        stats = RolloutTimeStatistics(time_init_env_started=time_init_env_started)

        conversation = AgentConversation()
        state = initial_state

        for step in count():
            stats.on_env_step_start()
            try:
                new_messages, state = await self.get_next_prompt(
                    messages=conversation.messages,
                    state=state,
                    remaining_steps=self.max_steps - step if self.max_steps is not None else None,
                )
            except Exception as e:
                self.num_errors += 1
                self.errors.append(f"Error in get_next_prompt: {str(e)}")
                logger.error(f"Error in get_next_prompt: {str(e)} {traceback.format_exc()}")
                break

            if new_messages is None:
                break
            if not isinstance(new_messages, list):
                new_messages = [new_messages]

            if self.max_steps is not None and step >= self.max_steps:  # TO DO: check if there is an off by 1 bug here
                break
            stats.on_computing_is_done_start()
            try:
                is_done = await self.is_done(messages=conversation.messages, state=state)
            except Exception as e:
                self.num_errors += 1
                self.errors.append(f"Error in is_done: {str(e)}")
                logger.error(f"Error in is_done: {str(e)}")
                break

            if is_done:
                break
            if self.stop_on_truncation and conversation.was_truncated:
                break

            conversation.messages += new_messages

            stats.on_llm_completion_start()
            await llm.generate_assistant_message(conversation, stop_strings=self.stop_strings)

        stats.on_computing_reward_start()
        try:
            reward = await self.get_reward(messages=conversation.messages, state=state)
        except Exception as e:
            self.num_errors += 1
            self.errors.append(f"Error in get_reward: {str(e)}")
            logger.error(f"Error in get_reward: {str(e)}")
            # Treat error as -1.0
            reward = -1.0

        stats.on_finish()

        reward -= self.length_penalty * conversation.n_assistant_tokens

        return conversation, reward, stats, state


@dataclass(frozen=True)
class TimeInterval:
    start: float
    end: float
    description: str


@dataclass
class RolloutTimeStatistics:
    time_init_env_started: float | None = None
    times_env_steps_started: list[float] = field(default_factory=lambda: [])
    times_computing_is_done_started: list[float] = field(default_factory=lambda: [])
    times_llm_completions_started: list[float] = field(default_factory=lambda: [])
    time_computing_reward_started: float | None = None
    time_finished: float | None = None

    def on_init_env_start(self) -> None:
        self.time_init_env_started = perf_counter()

    def on_env_step_start(self) -> None:
        self.times_env_steps_started.append(perf_counter())

    def on_computing_is_done_start(self) -> None:
        self.times_computing_is_done_started.append(perf_counter())

    def on_llm_completion_start(self) -> None:
        self.times_llm_completions_started.append(perf_counter())

    def on_computing_reward_start(self) -> None:
        self.time_computing_reward_started = perf_counter()

    def on_finish(self) -> None:
        self.time_finished = perf_counter()

    def time_intervals(self) -> list[TimeInterval]:
        assert self.time_init_env_started is not None
        assert self.time_computing_reward_started is not None
        assert self.time_finished is not None
        assert len(self.times_env_steps_started) > 0
        assert (
            len(self.times_env_steps_started)
            >= len(self.times_computing_is_done_started)
            >= len(self.times_llm_completions_started)
        )
        assert len(self.times_env_steps_started) <= len(self.times_llm_completions_started) + 1

        times: list[float] = []
        times.append(self.time_init_env_started)
        for step_times in zip_longest(
            self.times_env_steps_started,
            self.times_computing_is_done_started,
            self.times_llm_completions_started,
            fillvalue=None,
        ):
            for time in step_times:
                if time is None:
                    continue
                times.append(time)
        times.append(self.time_computing_reward_started)
        times.append(self.time_finished)

        assert (
            len(times)
            == len(self.times_env_steps_started)
            + len(self.times_computing_is_done_started)
            + len(self.times_llm_completions_started)
            + 3
        )

        descriptions = (
            ["initializing environment"]
            + (
                ["environment step", "computing is done", "generating llm completion"]
                * len(self.times_env_steps_started)
            )[: len(times) - 3]
            + ["computing reward"]
        )

        return [
            TimeInterval(start=start_time, end=end_time, description=description)
            for (start_time, end_time), description in zip(pairwise(times), descriptions, strict=True)
        ]


def make_rollout_time_statistics_plot(stats: list[RolloutTimeStatistics], save_filename: str) -> None:
    description_to_color = {
        "initializing environment": "lightblue",
        "environment step": "blue",
        "computing is done": "cyan",
        "generating llm completion": "red",
        "computing reward": "darkblue",
    }

    seen_descriptions = set()

    fig = Figure()
    fig.update_layout(
        title="Time periods spent on different computations during rollout generation.",
        xaxis_title="time (secondss)",
        yaxis_title="rollout",
    )

    start_time = min(stat.time_init_env_started for stat in stats)
    for i_rollout, stat in enumerate(stats):
        for interval in stat.time_intervals():
            fig.add_scatter(
                x=[interval.start - start_time, interval.end - start_time],
                y=[i_rollout, i_rollout],
                name=interval.description,
                mode="lines",
                line=dict(color=description_to_color[interval.description]),
                showlegend=interval.description not in seen_descriptions,
            )
            seen_descriptions.add(interval.description)

    fig.write_html(save_filename)

    print(f"Saved plot of time periods spent on different computation during rollout generation to '{save_filename}'.")<|MERGE_RESOLUTION|>--- conflicted
+++ resolved
@@ -301,18 +301,10 @@
         self.save_rollout_time_statistics_directory = save_rollout_time_statistics_directory
         self.num_errors = 0
         self.errors = []
-<<<<<<< HEAD
-        
-    async def setup_all_states(self, all_data: list[dict]) -> None:
-        pass
-    
-    async def cleanup_all_states(self, all_states: list[AgentState]) -> None:
-=======
 
     @abstractmethod
     async def init_all_states(self, full_data: list[dict]) -> list[AgentState]:
         """Initialize the states for a new RL environments, given a list of dict elements of the dataset"""
->>>>>>> 7c1a8062
         pass
 
     @abstractmethod
@@ -355,14 +347,6 @@
     ) -> list[tuple[AgentConversation, Reward]]:
         time_init_env_started = perf_counter()
         try:
-<<<<<<< HEAD
-            await self.setup_all_states(all_data=full_data)
-        except Exception as e:
-            self.num_errors += 1
-            self.errors.append(f"Error in setup_all_states: {str(e)}")
-            logger.error(f"Error in setup_all_states: {str(e)}")
-        
-=======
             states = await self.init_all_states(full_data)
         except Exception as e:
             self.num_errors += 1
@@ -370,7 +354,6 @@
             logger.error(f"Error in init_all_states: {str(e)}")
             return [(AgentConversation(), -1.0) for _ in range(len(full_data))]
 
->>>>>>> 7c1a8062
         results = await asyncio.gather(
             *[
                 self._generate_single_rollout(
@@ -396,11 +379,7 @@
                 traceback.print_exc()
 
         try:
-<<<<<<< HEAD
-            self.cleanup_all_states(all_states=[state for _, _, _, state in results])
-=======
             await self.cleanup_all_states(all_states=[state for _, _, _, state in results], full_data=full_data)
->>>>>>> 7c1a8062
         except Exception as e:
             self.num_errors += 1
             self.errors.append(f"Error in cleanup_all_states: {str(e)}")
