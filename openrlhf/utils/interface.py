from abc import ABC, abstractmethod
import os
import asyncio
from concurrent.futures import ThreadPoolExecutor
from copy import deepcopy
from itertools import count, pairwise, zip_longest
from time import perf_counter
from typing import *
from uuid import uuid4
import ray.remote_function
import vllm
from vllm import CompletionOutput, SamplingParams
from vllm.outputs import RequestOutput
from vllm.lora.request import LoRARequest
from vllm.entrypoints.chat_utils import (
    ChatCompletionMessageParam,
    ChatTemplateContentFormatOption,
    apply_hf_chat_template,
    parse_chat_messages,
    resolve_chat_template_content_format,
)
from vllm.inputs import TokensPrompt
from openai import AsyncOpenAI
from anthropic import AsyncAnthropic
from tenacity import retry, stop_after_attempt, wait_exponential
from plotly.graph_objects import Figure
import traceback
import json
import ray
import logging
<<<<<<< HEAD
from dataclasses import dataclass
from sys import stderr

=======
from dataclasses import dataclass, field
from sys import stderr
>>>>>>> 494e8d40
from pymongo import MongoClient
from datetime import datetime
from vllm.transformers_utils.tokenizer import get_tokenizer

logger = logging.getLogger(__name__)

Message = Dict[str, str]
Reward = float
AgentState = Any  # State needed to track conversation progress


@dataclass
class AgentConversation:
    messages: list[Message] = field(default_factory=lambda: [])
    tokens_by_turn: list[dict[str, Any]] = field(default_factory=lambda: [])  # to do: better type hint than Any
    first_prompt_tokens: list[int] = field(default_factory=lambda: [])
    all_tokens: list[int] = field(default_factory=lambda: [])
    n_tokens: int = 0
    n_assistant_tokens: int = 0
    was_truncated: bool = False


class AsyncLLMInterface(ABC):
    @abstractmethod
    async def generate_assistant_message(
        self, conversation: AgentConversation, stop_strings: list[str] | None
    ) -> None:
        pass


@dataclass(frozen=True)
class AsyncOpenAILLM(AsyncLLMInterface):
    client: AsyncOpenAI
    model: str
    temperature: float
    max_completion_tokens: int

    # @retry(
    #     stop=stop_after_attempt(8),
    #     wait=wait_exponential(multiplier=15, min=1),
    #     before_sleep=lambda retry_state: print(f"Calling OpenAI API: Attempt {retry_state.attempt_number} Failed: Exception: {retry_state.outcome.exception()}", file=stderr)
    # )
    async def generate_assistant_message(
        self,
        conversation: AgentConversation,
        stop_strings: list[str] | None,
    ) -> None:
        messages = self._merge_tool_and_user_messages(conversation.messages)

        completion = await self.client.chat.completions.create(
            messages=messages,
            model=self.model,
            temperature=self.temperature,
            max_completion_tokens=self.max_completion_tokens,
            stop=stop_strings,
        )

        completion_text: str = completion.choices[0].message.content

        # the together.ai api ignores stop strings
        # (note: i don't know if it always does or sometimes does)
        together_ai_api = self.client.base_url is not None and "api.together.xyz" in str(self.client.base_url)
        if together_ai_api and stop_strings is not None:
            for stop_string in stop_strings:
                if stop_string in completion_text:
                    completion_text = completion_text[: completion_text.index(stop_string)]

        conversation.messages.append({"role": "assistant", "content": completion_text})

    def _merge_tool_and_user_messages(self, messages: list[Message]) -> list[Message]:
        merged_messages = []

        for message in messages:
            if message["role"] == "tool":
                assert set(message.keys()) == {"role", "content"}
                message = {"role": "user", "content": f"<tool_call>\n{message['content']}\n<tool_call/>"}

            if len(merged_messages) > 0 and message["role"] == merged_messages[-1]["role"]:
                assert set(message.keys()) == {"role", "content"}
                merged_messages[-1]["content"] += "\n\n" + message["content"]
                continue

            merged_messages.append(message)

        return merged_messages


@dataclass(frozen=True)
class AsyncVLLM(AsyncLLMInterface):
    llm_engine: vllm.AsyncLLMEngine
    sampling_params: SamplingParams

    async def generate_assistant_message(
        self,
        conversation: AgentConversation,
        stop_strings: list[str] | None,
    ) -> None:
        sampling_params = self.sampling_params
        if stop_strings is not None:
            sampling_params = deepcopy(self.sampling_params)
            sampling_params.stop = stop_strings
            sampling_params.include_stop_str_in_output = True

        output, was_truncated = await _vllm_chat_with_truncation(
            llm_engine=self.llm_engine, messages=conversation.messages, sampling_params=sampling_params
        )

        if conversation.n_tokens == 0:
            conversation.first_prompt_tokens = output.prompt_token_ids

        input_tokens = output.prompt_token_ids[conversation.n_tokens :]
        output_tokens = output.outputs[0].token_ids

        output_message = {"role": "assistant", "content": output.outputs[0].text}
        conversation.messages.append(output_message)
        conversation.tokens_by_turn.append({"input_tokens": input_tokens, "output_tokens": output_tokens})
        conversation.n_tokens += len(input_tokens) + len(output_tokens)
        conversation.n_assistant_tokens += len(output_tokens)

        conversation.all_tokens = list(output.prompt_token_ids) + list(output.outputs[0].token_ids)

        if was_truncated:
            conversation.was_truncated = True


async def _vllm_chat_with_truncation(
    llm_engine: vllm.AsyncLLMEngine,
    messages: list[Message],
    sampling_params: SamplingParams,
    lora_request: Optional[LoRARequest] = None,
    chat_template: Optional[str] = None,
    chat_template_content_format: ChatTemplateContentFormatOption = "auto",
    add_generation_prompt: bool = True,
    continue_final_message: bool = False,
    tools: list[dict[str, Any]] | None = None,
) -> tuple[RequestOutput, bool]:
    """
    Generate responses for a chat conversation.

    The chat conversation is converted into a text prompt using the
    tokenizer and calls the :meth:`generate` method to generate the
    responses.

    Multi-modal inputs can be passed in the same way you would pass them
    to the OpenAI API.

    Args:
        messages: A list of conversations or a single conversation.

            - Each conversation is represented as a list of messages.
            - Each message is a dictionary with 'role' and 'content' keys.

        sampling_params: The sampling parameters for text generation.
            If None, we use the default sampling parameters. When it
            is a single value, it is applied to every prompt. When it
            is a list, the list must have the same length as the
            prompts and it is paired one by one with the prompt.
        use_tqdm: Whether to use tqdm to display the progress bar.
        lora_request: LoRA request to use for generation, if any.
        chat_template: The template to use for structuring the chat.
            If not provided, the model's default chat template will be used.
        chat_template_content_format: The format to render message content.

            - "string" will render the content as a string.
            Example: ``"Who are you?"``
            - "openai" will render the content as a list of dictionaries,
            similar to OpenAI schema.
            Example: ``[{"type": "text", "text": "Who are you?"}]``

        add_generation_prompt: If True, adds a generation template
            to each message.
        continue_final_message: If True, continues the final message in
            the conversation instead of starting a new one. Cannot be
            ``True`` if ``add_generation_prompt`` is also ``True``.
        mm_processor_kwargs: Multimodal processor kwarg overrides for this
            chat request. Only used for offline requests.

    Returns:
        A list of ``RequestOutput`` objects containing the generated
        responses in the same order as the input messages.
        Optionally, a list of booleans indicating whether each prompt was truncated.
    """

    tokenizer = await llm_engine.get_tokenizer()
    model_config = await llm_engine.get_model_config()
    resolved_content_format = resolve_chat_template_content_format(
        chat_template,
        tools,
        chat_template_content_format,
        tokenizer,
        model_config=model_config,
        trust_remote_code=model_config.trust_remote_code,
    )

    # NOTE: _parse_chat_message_content_parts() currently doesn't
    # handle mm_processor_kwargs, since there is no implementation in
    # the chat message parsing for it.
    conversation, _ = parse_chat_messages(
        messages,
        model_config,
        tokenizer,
        content_format=resolved_content_format,
    )

    prompt_str = apply_hf_chat_template(
        tokenizer,
        trust_remote_code=model_config.trust_remote_code,
        conversation=conversation,
        chat_template=chat_template,
        tools=tools,
        model_config=model_config,
        add_generation_prompt=add_generation_prompt,
        continue_final_message=continue_final_message,
    )
    # Special tokens are already included in chat templates so
    # should not be added by the tokenizer in this case.
    prompt_token_ids = tokenizer.encode(prompt_str, add_special_tokens=False)

    # Truncate the prompt if necessary
    was_truncated = (
        sampling_params.truncate_prompt_tokens is not None
        and len(prompt_token_ids) > sampling_params.truncate_prompt_tokens
    )
    if was_truncated:
        old_len = len(prompt_token_ids)
        prompt_token_ids = prompt_token_ids[: sampling_params.truncate_prompt_tokens]
        logger.warning(f"Truncated prompt from {old_len} tokens to {sampling_params.truncate_prompt_tokens} tokens.")

    prompt = TokensPrompt(prompt_token_ids=prompt_token_ids)

    request_id = str(uuid4())

    output_generator = llm_engine.generate(
        prompt,
        sampling_params=sampling_params,
        request_id=request_id,
        lora_request=lora_request,
    )

    finished_output = None

    async for output in output_generator:
        assert output.request_id == request_id
        if not output.finished:
            continue
        assert finished_output is None
        finished_output = output
        print(f"{llm_engine=} {prompt=} {sampling_params=} {request_id=} {lora_request=} {output=}")

    assert finished_output is not None

    return finished_output, was_truncated


class AgentInterface(ABC):
    def __init__(
        self,
        length_penalty: float = 0.0,
        stop_strings: list[str] | None = None,
        max_steps: int | None = None,
        stop_on_truncation: bool = False,
        save_rollout_time_statistics_directory: str | None = "/root/rollout-time-statistics/",
    ) -> None:
        assert length_penalty >= 0
        self.length_penalty = length_penalty
        self.stop_strings = stop_strings
        self.max_steps = max_steps
        self.stop_on_truncation = stop_on_truncation
        self.save_rollout_time_statistics_directory = save_rollout_time_statistics_directory
        self.num_errors = 0
        self.errors = []

    @abstractmethod
    async def init_all_states(self, full_data: list[dict]) -> list[AgentState]:
        """Initialize the states for a new RL environments, given a list of dict elements of the dataset"""
        pass

    @abstractmethod
    async def cleanup_all_states(self, all_states: list[AgentState], full_data: list[dict]) -> None:
        pass

    @abstractmethod
    async def get_next_prompt(
        self, messages: List[Message], state: AgentState, remaining_steps: int | None
    ) -> tuple[list[Message] | Message | None, AgentState]:
        """Input:
        - messages: the messages in the conversation
        - state: the state of the environment

        Output:
        - next_prompt: the next prompt to send to the model (can be a list of prompts)
        - next_state: the updated state of the environment

        Note: an output of None means that the environment is done and the agent should stop generating.

        Get the next prompt to send to the model and updated state.
        In this function, you should (1) use the model's last message to update the state.
        Then (2) create the prompt to send to the model, which should probably incorporate observations about the environment.
        Finally, (3) return the next prompt for the model to send, along with the updated state."""
        pass

    @abstractmethod
    async def is_done(self, messages: List[Message], state: AgentState) -> bool:
        """Determine if the conversation is complete"""
        pass

    @abstractmethod
    async def get_reward(self, messages: List[Message], state: AgentState) -> Reward:
        """Get the reward for the conversation.
        NOTE: This should not include length penalty!"""
        pass

    async def generate_rollouts(
        self, llm: AsyncLLMInterface, full_data: list[dict]
    ) -> list[tuple[AgentConversation, Reward]]:
        time_init_env_started = perf_counter()
        try:
            states = await self.init_all_states(full_data)
        except Exception as e:
            self.num_errors += 1
            self.errors.append(f"Error in init_all_states: {str(e)}")
            logger.error(f"Error in init_all_states: {str(e)}")
            return [(AgentConversation(), -1.0) for _ in range(len(full_data))]

        results = await asyncio.gather(
            *[
                self._generate_single_rollout(
                    llm=llm, initial_state=state, time_init_env_started=time_init_env_started
                )
                for state in states
            ]
        )

        if self.save_rollout_time_statistics_directory is not None:
            try:
                os.makedirs(self.save_rollout_time_statistics_directory, exist_ok=True)
                make_rollout_time_statistics_plot(
                    stats=[stats for _, _, stats, _ in results],
                    save_filename=os.path.join(
                        self.save_rollout_time_statistics_directory,
                        datetime.now().strftime("%Y-%m-%d_%H-%M-%S") + ".html",
                    ),
                )
            except Exception as e:
                print("An exception occurred when trying to plot the rollout time statistics.")
                print("The exception is:", e)
                traceback.print_exc()

        try:
            await self.cleanup_all_states(all_states=[state for _, _, _, state in results], full_data=full_data)
        except Exception as e:
            self.num_errors += 1
            self.errors.append(f"Error in cleanup_all_states: {str(e)}")
            logger.error(f"Error in cleanup_all_states: {str(e)}")

        return [(conversation, reward) for conversation, reward, stats, _ in results]

    async def _generate_single_rollout(
        self, llm: AsyncLLMInterface, initial_state: AgentState, time_init_env_started: float
    ) -> tuple[AgentConversation, Reward, "RolloutTimeStatistics", AgentState | None]:
        stats = RolloutTimeStatistics(time_init_env_started=time_init_env_started)

        conversation = AgentConversation()
        state = initial_state

        for step in count():
            stats.on_env_step_start()
            try:
                new_messages, state = await self.get_next_prompt(
                    messages=conversation.messages,
                    state=state,
                    remaining_steps=self.max_steps - step if self.max_steps is not None else None,
                )
            except Exception as e:
                self.num_errors += 1
                self.errors.append(f"Error in get_next_prompt: {str(e)}")
                logger.error(f"Error in get_next_prompt: {str(e)} {traceback.format_exc()}")
                break

            if new_messages is None:
                break
            if not isinstance(new_messages, list):
                new_messages = [new_messages]

            if self.max_steps is not None and step >= self.max_steps:  # TO DO: check if there is an off by 1 bug here
                break
            stats.on_computing_is_done_start()
            try:
                is_done = await self.is_done(messages=conversation.messages, state=state)
            except Exception as e:
                self.num_errors += 1
                self.errors.append(f"Error in is_done: {str(e)}")
                logger.error(f"Error in is_done: {str(e)}")
                break

            if is_done:
                break
            if self.stop_on_truncation and conversation.was_truncated:
                break

            conversation.messages += new_messages

            stats.on_llm_completion_start()
            await llm.generate_assistant_message(conversation, stop_strings=self.stop_strings)

        stats.on_computing_reward_start()
        try:
            reward = await self.get_reward(messages=conversation.messages, state=state)
        except Exception as e:
            self.num_errors += 1
            self.errors.append(f"Error in get_reward: {str(e)}")
            logger.error(f"Error in get_reward: {str(e)}")
            # Treat error as -1.0
            reward = -1.0

        stats.on_finish()

<<<<<<< HEAD
        @retry(
            stop=stop_after_attempt(8),
            wait=wait_exponential(multiplier=15, min=1),
            before_sleep=lambda retry_state: print(f"Calling OpenAI API: Attempt {retry_state.attempt_number} Failed: Exception: {retry_state.outcome.exception()}", file=stderr)
        )
        def single_completion(conversation: list[Message]) -> RequestOutput:
            conversation = self._merge_tool_and_user_messages(conversation)

            completion = self.llm_engine.chat.completions.create(  # type: ignore
                messages=conversation,  # type: ignore
                model=self.openai_or_anthropic_model,  # type: ignore
                temperature=self.sampling_params.temperature,
                max_completion_tokens=self.sampling_params.max_tokens,
            )
            return RequestOutput(
                request_id="",
                prompt="Calling openai API with the following messages: " + json.dumps(conversation) + "\n",
                prompt_token_ids=[-1] * completion.usage.prompt_tokens,  # type: ignore
                prompt_logprobs=None,
                outputs=[
                    CompletionOutput(
                        index=0,
                        text=completion.choices[0].message.content,  # type: ignore
                        token_ids=[-1] * completion.usage.completion_tokens,  # type: ignore
                        cumulative_logprob=None,
                        logprobs=None,
                    )
                ],
                finished=True,
            )
=======
        reward -= self.length_penalty * conversation.n_assistant_tokens
>>>>>>> 494e8d40

        return conversation, reward, stats, state


<<<<<<< HEAD
        @retry(
            stop=stop_after_attempt(8),
            wait=wait_exponential(multiplier=15, min=1),
            before_sleep=lambda retry_state: print(f"Calling Anthropic API: Attempt {retry_state.attempt_number} Failed: Exception: {retry_state.outcome.exception()}", file=stderr)
        )
        def single_completion(conversation: list[Message]) -> RequestOutput:
            conversation = self._merge_tool_and_user_messages(conversation)

            api_kwargs = {}

            assert len(conversation) > 0
            if conversation[0]["role"] == "system":
                assert set(conversation[0].keys()) == {"role", "content"}
                system_message = conversation[0]["content"]
                conversation = conversation[1:]
                api_kwargs["system"] = system_message

            if self.anthropic_thinking is not None:
                api_kwargs["thinking"] = self.anthropic_thinking

            completion = self.llm_engine.messages.create(  # type: ignore
                messages=conversation,  # type: ignore
                model=self.openai_or_anthropic_model,  # type: ignore
                max_tokens=self.sampling_params.max_tokens,  # type: ignore
                temperature=self.sampling_params.temperature,
                **api_kwargs,  # type: ignore
            )
=======
@dataclass(frozen=True)
class TimeInterval:
    start: float
    end: float
    description: str
>>>>>>> 494e8d40


@dataclass
class RolloutTimeStatistics:
    time_init_env_started: float | None = None
    times_env_steps_started: list[float] = field(default_factory=lambda: [])
    times_computing_is_done_started: list[float] = field(default_factory=lambda: [])
    times_llm_completions_started: list[float] = field(default_factory=lambda: [])
    time_computing_reward_started: float | None = None
    time_finished: float | None = None

    def on_init_env_start(self) -> None:
        self.time_init_env_started = perf_counter()

    def on_env_step_start(self) -> None:
        self.times_env_steps_started.append(perf_counter())

    def on_computing_is_done_start(self) -> None:
        self.times_computing_is_done_started.append(perf_counter())

    def on_llm_completion_start(self) -> None:
        self.times_llm_completions_started.append(perf_counter())

    def on_computing_reward_start(self) -> None:
        self.time_computing_reward_started = perf_counter()

    def on_finish(self) -> None:
        self.time_finished = perf_counter()

    def time_intervals(self) -> list[TimeInterval]:
        assert self.time_init_env_started is not None
        assert self.time_computing_reward_started is not None
        assert self.time_finished is not None
        assert len(self.times_env_steps_started) > 0
        assert (
            len(self.times_env_steps_started)
            >= len(self.times_computing_is_done_started)
            >= len(self.times_llm_completions_started)
        )
        assert len(self.times_env_steps_started) <= len(self.times_llm_completions_started) + 1

        times: list[float] = []
        times.append(self.time_init_env_started)
        for step_times in zip_longest(
            self.times_env_steps_started,
            self.times_computing_is_done_started,
            self.times_llm_completions_started,
            fillvalue=None,
        ):
            for time in step_times:
                if time is None:
                    continue
                times.append(time)
        times.append(self.time_computing_reward_started)
        times.append(self.time_finished)

        assert (
            len(times)
            == len(self.times_env_steps_started)
            + len(self.times_computing_is_done_started)
            + len(self.times_llm_completions_started)
            + 3
        )

        descriptions = (
            ["initializing environment"]
            + (
                ["environment step", "computing is done", "generating llm completion"]
                * len(self.times_env_steps_started)
            )[: len(times) - 3]
            + ["computing reward"]
        )

        return [
            TimeInterval(start=start_time, end=end_time, description=description)
            for (start_time, end_time), description in zip(pairwise(times), descriptions, strict=True)
        ]


def make_rollout_time_statistics_plot(stats: list[RolloutTimeStatistics], save_filename: str) -> None:
    description_to_color = {
        "initializing environment": "lightblue",
        "environment step": "blue",
        "computing is done": "cyan",
        "generating llm completion": "red",
        "computing reward": "darkblue",
    }

    seen_descriptions = set()

    fig = Figure()
    fig.update_layout(
        title="Time periods spent on different computations during rollout generation.",
        xaxis_title="time (secondss)",
        yaxis_title="rollout",
    )

    start_time = min(stat.time_init_env_started for stat in stats)
    for i_rollout, stat in enumerate(stats):
        for interval in stat.time_intervals():
            fig.add_scatter(
                x=[interval.start - start_time, interval.end - start_time],
                y=[i_rollout, i_rollout],
                name=interval.description,
                mode="lines",
                line=dict(color=description_to_color[interval.description]),
                showlegend=interval.description not in seen_descriptions,
            )
            seen_descriptions.add(interval.description)

    fig.write_html(save_filename)

    print(f"Saved plot of time periods spent on different computation during rollout generation to '{save_filename}'.")<|MERGE_RESOLUTION|>--- conflicted
+++ resolved
@@ -28,14 +28,8 @@
 import json
 import ray
 import logging
-<<<<<<< HEAD
-from dataclasses import dataclass
-from sys import stderr
-
-=======
 from dataclasses import dataclass, field
 from sys import stderr
->>>>>>> 494e8d40
 from pymongo import MongoClient
 from datetime import datetime
 from vllm.transformers_utils.tokenizer import get_tokenizer
@@ -453,79 +447,16 @@
 
         stats.on_finish()
 
-<<<<<<< HEAD
-        @retry(
-            stop=stop_after_attempt(8),
-            wait=wait_exponential(multiplier=15, min=1),
-            before_sleep=lambda retry_state: print(f"Calling OpenAI API: Attempt {retry_state.attempt_number} Failed: Exception: {retry_state.outcome.exception()}", file=stderr)
-        )
-        def single_completion(conversation: list[Message]) -> RequestOutput:
-            conversation = self._merge_tool_and_user_messages(conversation)
-
-            completion = self.llm_engine.chat.completions.create(  # type: ignore
-                messages=conversation,  # type: ignore
-                model=self.openai_or_anthropic_model,  # type: ignore
-                temperature=self.sampling_params.temperature,
-                max_completion_tokens=self.sampling_params.max_tokens,
-            )
-            return RequestOutput(
-                request_id="",
-                prompt="Calling openai API with the following messages: " + json.dumps(conversation) + "\n",
-                prompt_token_ids=[-1] * completion.usage.prompt_tokens,  # type: ignore
-                prompt_logprobs=None,
-                outputs=[
-                    CompletionOutput(
-                        index=0,
-                        text=completion.choices[0].message.content,  # type: ignore
-                        token_ids=[-1] * completion.usage.completion_tokens,  # type: ignore
-                        cumulative_logprob=None,
-                        logprobs=None,
-                    )
-                ],
-                finished=True,
-            )
-=======
         reward -= self.length_penalty * conversation.n_assistant_tokens
->>>>>>> 494e8d40
 
         return conversation, reward, stats, state
 
 
-<<<<<<< HEAD
-        @retry(
-            stop=stop_after_attempt(8),
-            wait=wait_exponential(multiplier=15, min=1),
-            before_sleep=lambda retry_state: print(f"Calling Anthropic API: Attempt {retry_state.attempt_number} Failed: Exception: {retry_state.outcome.exception()}", file=stderr)
-        )
-        def single_completion(conversation: list[Message]) -> RequestOutput:
-            conversation = self._merge_tool_and_user_messages(conversation)
-
-            api_kwargs = {}
-
-            assert len(conversation) > 0
-            if conversation[0]["role"] == "system":
-                assert set(conversation[0].keys()) == {"role", "content"}
-                system_message = conversation[0]["content"]
-                conversation = conversation[1:]
-                api_kwargs["system"] = system_message
-
-            if self.anthropic_thinking is not None:
-                api_kwargs["thinking"] = self.anthropic_thinking
-
-            completion = self.llm_engine.messages.create(  # type: ignore
-                messages=conversation,  # type: ignore
-                model=self.openai_or_anthropic_model,  # type: ignore
-                max_tokens=self.sampling_params.max_tokens,  # type: ignore
-                temperature=self.sampling_params.temperature,
-                **api_kwargs,  # type: ignore
-            )
-=======
 @dataclass(frozen=True)
 class TimeInterval:
     start: float
     end: float
     description: str
->>>>>>> 494e8d40
 
 
 @dataclass
