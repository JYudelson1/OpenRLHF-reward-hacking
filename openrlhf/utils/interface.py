--- conflicted
+++ resolved
@@ -43,55 +43,6 @@
 
 @dataclass
 class AgentConversation:
-<<<<<<< HEAD
-    messages: List[Message]
-    tokens_by_turn: List[Dict[str, Any]]
-    first_prompt_tokens: List[int]
-    all_tokens: List[int]
-    
-class TimeMetrics:
-    time_initializing_environments: Optional[float]
-    time_doing_environment_steps: Optional[List[float]]
-    time_generating_completions: Optional[List[float]]
-    time_evaluating_is_done: Optional[List[float]]
-    time_computing_rewards: Optional[float]
-    everything_start_time: Optional[float]
-    init_env_start_time: Optional[float]
-    compute_rewards_start_time: Optional[float]
-    total_time: Optional[float]
-    
-    def __init__(self):
-        self.everything_start_time = perf_counter()
-
-        self.time_doing_environment_steps = []
-        self.time_generating_completions = []
-        self.time_evaluating_is_done = []
-    
-    def finish_and_log(self):
-        self.total_time = perf_counter() - self.everything_start_time
-        
-        logger.info(f"Rollout completed in {int(self.total_time)} seconds. Breakdown of time spent:")
-        logger.info(
-            f"Generating completions with vllm: {int(sum(self.time_generating_completions))} seconds ({sum(self.time_generating_completions) / self.total_time:.0%}, breakdown by step: {', '.join(str(int(t)) for t in self.time_generating_completions)})"
-        )
-        logger.info(
-            f"Initializing environments: {int(self.time_initializing_environments)} seconds ({self.time_initializing_environments / self.total_time:.0%})"
-        )
-        logger.info(
-            f"Doing environment steps: {int(sum(self.time_doing_environment_steps))} seconds ({sum(self.time_doing_environment_steps) / self.total_time:.0%}, breakdown by step: {', '.join(str(int(t)) for t in self.time_doing_environment_steps)})"
-        )
-        logger.info(
-            f"Evaluating whether environments are done: {int(sum(self.time_evaluating_is_done))} seconds ({sum(self.time_evaluating_is_done) / self.total_time:.0%}, breakdown by step: {', '.join(str(int(t)) for t in self.time_evaluating_is_done)})"
-        )
-        logger.info(f"Computing rewards: {int(self.time_computing_rewards)} ({self.time_computing_rewards / self.total_time:.0%})")
-        unaccounted_for_time = (
-            self.total_time
-            - sum(self.time_generating_completions)
-            - self.time_initializing_environments
-            - sum(self.time_doing_environment_steps)
-            - sum(self.time_evaluating_is_done)
-            - self.time_computing_rewards
-=======
     messages: list[Message] = field(default_factory=lambda: [])
     tokens_by_turn: list[dict[str, Any]] = field(default_factory=lambda: [])  # to do: better type hint than Any
     first_prompt_tokens: list[int] = field(default_factory=lambda: [])
@@ -170,7 +121,6 @@
 
         raise TypeError(
             f"AsyncOpenAIOrAnthropicLLM.client should be of type OpenAI or Anthropic, but found type {type(self.client)}."
->>>>>>> ad7fd036
         )
 
     def _merge_tool_and_user_messages(self, messages: list[Message]) -> list[Message]:
