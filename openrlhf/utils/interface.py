--- conflicted
+++ resolved
@@ -92,19 +92,11 @@
         # Check if MongoDB configuration is partially provided
         mongo_params = [mongo_uri, mongo_db_name, mongo_collection_name]
         if any(mongo_params) and not all(mongo_params):
-<<<<<<< HEAD
             logger.error(
                 "MongoDB configuration is incomplete. Please provide all three parameters: "
                 "mongo_uri, mongo_db_name, and mongo_collection_name."
             )
 
-=======
-            logger.error("MongoDB configuration is incomplete. Please provide all three parameters: "
-                         "mongo_uri, mongo_db_name, and mongo_collection_name.")
-        
-        logger.info(f"Starting {self.__class__.__name__} with {self.num_envs} environments")
-        
->>>>>>> c94af3a0
         # As an example of full_data, for a given swe_bench task, it is a list of dicts, each with the following keys:
         # "repo", "instance_id", "base_commit", "patch", "test_patch", "problem_statement", "hints_text", "version", "FAIL_TO_PASS", "PASS_TO_PASS", "environment_setup_commit"
 
@@ -114,9 +106,9 @@
         times_doing_environment_steps = []
         times_generating_completions = []
         times_evaluating_is_done = []
+        times_uploading_to_mongo_db = []
 
         # Initialize states for all conversations
-<<<<<<< HEAD
         llm_engine = self.llm_engine
         self.llm_engine = None
 
@@ -136,14 +128,6 @@
 
         self.llm_engine = llm_engine
 
-=======
-         # Initialize states for all conversations
-        vllm_engine = self.vllm_engine
-        self.vllm_engine = None
-        states = ray.get([init_state_remote.remote(self, data) for data in self.full_data])
-        self.vllm_engine = vllm_engine
-        
->>>>>>> c94af3a0
         all_messages = [list() for _ in range(self.num_envs)]
         active_indices = list(range(self.num_envs))
 
@@ -271,7 +255,6 @@
 
         # Calculate rewards for completed conversations
         results = []
-<<<<<<< HEAD
         llm_engine = self.llm_engine
         self.llm_engine = None
 
@@ -305,37 +288,9 @@
             conversation = AgentConversation(
                 messages=messages, tokens_by_turn=tokens_by_turn_one_env, first_prompt_tokens=fpt, all_tokens=aot
             )
-=======
-        vllm_engine = self.vllm_engine
-        self.vllm_engine = None
-        
-        # First, try getting public/private reward
-        public_private_rewards: List[Optional[Tuple[Reward, Reward]]] = ray.get([
-            get_public_private_reward_remote.remote(self, messages=all_messages[idx], state=states[idx]) 
-            for idx in range(self.num_envs)
-        ])
-        
-        # Then, if they're all None, get the single reward
-        if all(public_private_reward is None for public_private_reward in public_private_rewards):
-            all_rewards = ray.get([
-                get_reward_remote.remote(self, messages=all_messages[idx], state=states[idx]) 
-                for idx in range(self.num_envs)
-            ])
-        self.vllm_engine = vllm_engine
-        
-        # Create results list
-        results_data = []
-        for i, (messages, tokens_by_turn_one_env, fpt, aot) in enumerate(zip(all_messages, tokens_by_turn, first_prompt_tokens, all_tokens)):
-            if public_private_rewards[i] is not None:
-                reward = public_private_rewards[i][0]
-            else:
-                reward = all_rewards[i]
-            conversation = AgentConversation(messages=messages, tokens_by_turn=tokens_by_turn_one_env, first_prompt_tokens=fpt, all_tokens=aot)
->>>>>>> c94af3a0
             results.append((conversation, reward))
 
             # Prepare data for MongoDB upload
-<<<<<<< HEAD
             results_data.append(
                 {
                     "messages": messages,
@@ -345,20 +300,10 @@
                 }
             )
 
-=======
-            results_data.append({
-                "messages": messages,
-                "all_text": all_tokens_text[i],
-                "reward": float(reward),
-                "task_prompt": messages[0]["content"],
-                "public_reward": float(public_private_rewards[i][0]),
-                "private_reward": float(public_private_rewards[i][1]),
-            })
-        
->>>>>>> c94af3a0
         # Upload results to MongoDB after all processing is complete
         mongo_params = [self.mongo_uri, self.mongo_db_name, self.mongo_collection_name]
         if all(mongo_params):
+            mongodb_start_time = perf_counter()
             try:
                 # Connect to MongoDB
                 mongo_client = MongoClient(self.mongo_uri)
@@ -375,6 +320,8 @@
                 mongo_client.close()
             except Exception as e:
                 logger.error(f"Failed to upload conversations to MongoDB: {str(e)}")
+            mongodb_end_time = perf_counter()
+            times_uploading_to_mongo_db.append(mongodb_end_time - mongodb_start_time)
 
         everything_end_time = perf_counter()
         total_time = everything_end_time - everything_start_time
@@ -393,6 +340,7 @@
             f"Evaluating whether environments are done: {int(sum(times_evaluating_is_done))} seconds ({sum(times_evaluating_is_done) / total_time:.0%}, breakdown by step: {', '.join(str(int(t)) for t in times_evaluating_is_done)})"
         )
         logger.info(f"Computing rewards: {int(time_computing_rewards)} ({time_computing_rewards / total_time:.0%})")
+        logger.info(f"Uploading to MongoDB: {int(sum(times_uploading_to_mongo_db))} seconds ({sum(times_uploading_to_mongo_db) / total_time:.0%}, breakdown by step: {', '.join(str(int(t)) for t in times_uploading_to_mongo_db)})")
         unaccounted_for_time = (
             total_time
             - sum(times_generating_completions)
@@ -629,16 +577,6 @@
     @abstractmethod
     def get_reward(self, messages: List[Message], state: AgentState) -> Reward:
         pass
-    
-    def get_public_private_reward(self, messages: List[Message], state: AgentState) -> Optional[Tuple[Reward, Reward]]:
-        """
-        Get the public and private rewards for the conversation.
-        """
-        return None
-    
-@ray.remote
-def init_state_remote(agent: AgentInterface, data: dict) -> AgentState:
-    return agent.init_state(data)
 
     def run_environment_calls_in_parallel(self, calls: Iterable[DelayedFunction]) -> list[Any]:
         if self.environment_parallelism == "ray":
@@ -670,10 +608,6 @@
 
 
 @ray.remote
-def get_public_private_reward_remote(agent: AgentInterface, messages: List[Message], state: AgentState) -> Tuple[Reward, Reward]:
-    return agent.get_public_private_reward(messages, state)
-
-@ray.remote
 def is_done_remote(agent: AgentInterface, messages: List[Message], state: AgentState) -> bool:
     return agent.is_done(messages, state)
 
